<?php

namespace LanguageServer\Protocol;

use Microsoft\PhpParser as Tolerant;
use Exception;

/**
 * Represents information about programming constructs like variables, classes,
 * interfaces etc.
 */
class SymbolInformation
{
    /**
     * The name of this symbol.
     *
     * @var string
     */
    public $name;

    /**
     * The kind of this symbol.
     *
     * @var int
     */
    public $kind;

    /**
     * The location of this symbol.
     *
     * @var Location
     */
    public $location;

    /**
     * The name of the symbol containing this symbol.
     *
     * @var string|null
     */
    public $containerName;

    /**
     * Converts a Node to a SymbolInformation
     *
     * @param Tolerant\Node $node
     * @param string $fqn If given, $containerName will be extracted from it
     * @return SymbolInformation|null
     */
    public static function fromNode($node, string $fqn = null)
    {
        $symbol = new self;
<<<<<<< HEAD
        if ($node instanceof Tolerant\Node\Statement\ClassDeclaration) {
            $symbol->kind = SymbolKind::CLASS_;
        } else if ($node instanceof Tolerant\Node\Statement\TraitDeclaration) {
=======

        if (
            $node instanceof Node\Expr\FuncCall
            && $node->name instanceof Node\Name
            && strtolower((string)$node->name) === 'define'
            && isset($node->args[0])
            && $node->args[0]->value instanceof Node\Scalar\String_
            && isset($node->args[1])
        ) {
            // constants with define() like
            // define('TEST_DEFINE_CONSTANT', false);
            $symbol->kind = SymbolKind::CONSTANT;
            $symbol->name = (string)$node->args[0]->value->value;
        } else if ($node instanceof Node\Stmt\Class_ || $node instanceof Node\Stmt\Trait_) {
>>>>>>> 552d99e9
            $symbol->kind = SymbolKind::CLASS_;
        } else if ($node instanceof Tolerant\Node\Statement\InterfaceDeclaration) {
            $symbol->kind = SymbolKind::INTERFACE;
        } else if ($node instanceof Tolerant\Node\Statement\NamespaceDefinition) {
            $symbol->kind = SymbolKind::NAMESPACE;
        } else if ($node instanceof Tolerant\Node\Statement\FunctionDeclaration) {
            $symbol->kind = SymbolKind::FUNCTION;
<<<<<<< HEAD
        } else if ($node instanceof Tolerant\Node\MethodDeclaration) {
=======
        } else if ($node instanceof Node\Stmt\ClassMethod && ($node->name === '__construct' || $node->name === '__destruct')) {
            $symbol->kind = SymbolKind::CONSTRUCTOR;
        } else if ($node instanceof Node\Stmt\ClassMethod) {
>>>>>>> 552d99e9
            $symbol->kind = SymbolKind::METHOD;
        } else if ($node instanceof Tolerant\Node\Expression\Variable && $node->getFirstAncestor(Tolerant\Node\PropertyDeclaration::class) !== null) {
            $symbol->kind = SymbolKind::PROPERTY;
        } else if ($node instanceof Tolerant\Node\ConstElement) {
            $symbol->kind = SymbolKind::CONSTANT;
        }

        else if (
            (
                ($node instanceof Tolerant\Node\Expression\AssignmentExpression)
                && $node->leftOperand instanceof Tolerant\Node\Expression\Variable
            )
            || $node instanceof Tolerant\Node\UseVariableName
            || $node instanceof Tolerant\Node\Parameter
        ) {
            $symbol->kind = SymbolKind::VARIABLE;
        } else {
            return null;
        }

<<<<<<< HEAD
        if ($node instanceof Tolerant\Node\Expression\AssignmentExpression) {
            if ($node->leftOperand instanceof Tolerant\Node\Expression\Variable) {
                $symbol->name = $node->leftOperand->getName();
            } elseif ($node->leftOperand instanceof Tolerant\Token) {
                $symbol->name = trim($node->leftOperand->getText($node->getFileContents()), "$");
            }

        } else if ($node instanceof Tolerant\Node\UseVariableName) {
            $symbol->name = $node->getName();
        } else if (isset($node->name)) {
            if ($node->name instanceof Tolerant\Node\QualifiedName) {
                $symbol->name = (string)Tolerant\ResolvedName::buildName($node->name->nameParts, $node->getFileContents());
            } else {
                $symbol->name = ltrim((string)$node->name->getText($node->getFileContents()), "$");
            }
        } else if (isset($node->variableName)) {
            $symbol->name = $node->variableName->getText($node);
        } else {
            return null;
=======
        if (!isset($symbol->name)) {
            if ($node instanceof Node\Name) {
                $symbol->name = (string)$node;
            } else if ($node instanceof Node\Expr\Assign || $node instanceof Node\Expr\AssignOp) {
                $symbol->name = $node->var->name;
            } else if ($node instanceof Node\Expr\ClosureUse) {
                $symbol->name = $node->var;
            } else if (isset($node->name)) {
                $symbol->name = (string)$node->name;
            } else {
                return null;
            }
>>>>>>> 552d99e9
        }

        $symbol->location = Location::fromNode($node);
        if ($fqn !== null) {
            $parts = preg_split('/(::|->|\\\\)/', $fqn);
            array_pop($parts);
            $symbol->containerName = implode('\\', $parts);
        }
        return $symbol;
    }

    /**
     * @param string $name
     * @param int $kind
     * @param Location $location
     * @param string $containerName
     */
    public function __construct($name = null, $kind = null, $location = null, $containerName = null)
    {
        $this->name = $name;
        $this->kind = $kind;
        $this->location = $location;
        $this->containerName = $containerName;
    }
}<|MERGE_RESOLUTION|>--- conflicted
+++ resolved
@@ -49,41 +49,30 @@
     public static function fromNode($node, string $fqn = null)
     {
         $symbol = new self;
-<<<<<<< HEAD
         if ($node instanceof Tolerant\Node\Statement\ClassDeclaration) {
             $symbol->kind = SymbolKind::CLASS_;
         } else if ($node instanceof Tolerant\Node\Statement\TraitDeclaration) {
-=======
-
-        if (
-            $node instanceof Node\Expr\FuncCall
-            && $node->name instanceof Node\Name
-            && strtolower((string)$node->name) === 'define'
-            && isset($node->args[0])
-            && $node->args[0]->value instanceof Node\Scalar\String_
-            && isset($node->args[1])
-        ) {
+            $symbol->kind = SymbolKind::CLASS_;
+        }
+        // TODO 'define'
+        else if (\LanguageServer\ParserHelpers::isConstDefineExpression($node)) {
             // constants with define() like
             // define('TEST_DEFINE_CONSTANT', false);
             $symbol->kind = SymbolKind::CONSTANT;
-            $symbol->name = (string)$node->args[0]->value->value;
-        } else if ($node instanceof Node\Stmt\Class_ || $node instanceof Node\Stmt\Trait_) {
->>>>>>> 552d99e9
-            $symbol->kind = SymbolKind::CLASS_;
+            $symbol->name = $node->argumentExpressionList->children[0]->expression->getStringContentsText();
         } else if ($node instanceof Tolerant\Node\Statement\InterfaceDeclaration) {
             $symbol->kind = SymbolKind::INTERFACE;
         } else if ($node instanceof Tolerant\Node\Statement\NamespaceDefinition) {
             $symbol->kind = SymbolKind::NAMESPACE;
         } else if ($node instanceof Tolerant\Node\Statement\FunctionDeclaration) {
             $symbol->kind = SymbolKind::FUNCTION;
-<<<<<<< HEAD
         } else if ($node instanceof Tolerant\Node\MethodDeclaration) {
-=======
-        } else if ($node instanceof Node\Stmt\ClassMethod && ($node->name === '__construct' || $node->name === '__destruct')) {
-            $symbol->kind = SymbolKind::CONSTRUCTOR;
-        } else if ($node instanceof Node\Stmt\ClassMethod) {
->>>>>>> 552d99e9
-            $symbol->kind = SymbolKind::METHOD;
+            $nameText = $node->getName();
+            if ($nameText  === '__construct' || $nameText === '__destruct') {
+                $symbol->kind = SymbolKind::CONSTRUCTOR;
+            } else {
+                $symbol->kind = SymbolKind::METHOD;
+            }
         } else if ($node instanceof Tolerant\Node\Expression\Variable && $node->getFirstAncestor(Tolerant\Node\PropertyDeclaration::class) !== null) {
             $symbol->kind = SymbolKind::PROPERTY;
         } else if ($node instanceof Tolerant\Node\ConstElement) {
@@ -103,14 +92,12 @@
             return null;
         }
 
-<<<<<<< HEAD
         if ($node instanceof Tolerant\Node\Expression\AssignmentExpression) {
             if ($node->leftOperand instanceof Tolerant\Node\Expression\Variable) {
                 $symbol->name = $node->leftOperand->getName();
             } elseif ($node->leftOperand instanceof Tolerant\Token) {
                 $symbol->name = trim($node->leftOperand->getText($node->getFileContents()), "$");
             }
-
         } else if ($node instanceof Tolerant\Node\UseVariableName) {
             $symbol->name = $node->getName();
         } else if (isset($node->name)) {
@@ -121,22 +108,20 @@
             }
         } else if (isset($node->variableName)) {
             $symbol->name = $node->variableName->getText($node);
-        } else {
+        } else if (!isset($symbol->name)) {
             return null;
-=======
-        if (!isset($symbol->name)) {
-            if ($node instanceof Node\Name) {
-                $symbol->name = (string)$node;
-            } else if ($node instanceof Node\Expr\Assign || $node instanceof Node\Expr\AssignOp) {
-                $symbol->name = $node->var->name;
-            } else if ($node instanceof Node\Expr\ClosureUse) {
-                $symbol->name = $node->var;
-            } else if (isset($node->name)) {
-                $symbol->name = (string)$node->name;
-            } else {
-                return null;
-            }
->>>>>>> 552d99e9
+        // if (!isset($symbol->name)) {
+        //     if ($node instanceof Node\Name) {
+        //         $symbol->name = (string)$node;
+        //     } else if ($node instanceof Node\Expr\Assign || $node instanceof Node\Expr\AssignOp) {
+        //         $symbol->name = $node->var->name;
+        //     } else if ($node instanceof Node\Expr\ClosureUse) {
+        //         $symbol->name = $node->var;
+        //     } else if (isset($node->name)) {
+        //         $symbol->name = (string)$node->name;
+        //     } else {
+        //         return null;
+        //     }
         }
 
         $symbol->location = Location::fromNode($node);
