--- conflicted
+++ resolved
@@ -76,7 +76,6 @@
      */
     private $contentRetriever;
 
-<<<<<<< HEAD
     private $rootPath;
 
     private $composerLockFiles;
@@ -94,23 +93,14 @@
         string $rootPath = null
     ) {
         $this->client = $client;
-        $this->clientCapabilities = $clientCapabilities;
         $this->rootPath = $rootPath;
         $this->parser = new Parser;
         $this->docBlockFactory = DocBlockFactory::createInstance();
         $this->definitionResolver = new DefinitionResolver($this);
+        $this->contentRetriever = $contentRetriever;
         $this->composerLockFiles = $composerLockFiles;
         // The index for the project itself
         $this->indexes[''] = new Index;
-=======
-    public function __construct(LanguageClient $client, ContentRetriever $contentRetriever)
-    {
-        $this->client = $client;
-        $this->parser = new Parser;
-        $this->docBlockFactory = DocBlockFactory::createInstance();
-        $this->definitionResolver = new DefinitionResolver($this);
-        $this->contentRetriever = $contentRetriever;
->>>>>>> b9f98711
     }
 
     /**
@@ -148,9 +138,9 @@
     public function loadDocument(string $uri): Promise
     {
         return coroutine(function () use ($uri) {
+
             $limit = 150000;
-<<<<<<< HEAD
-            $content = yield $this->getFileContent($uri);
+            $content = yield $this->contentRetriever->retrieve($uri);
             $size = strlen($content);
             if ($size > $limit) {
                 throw new ContentTooLargeException($uri, $size, $limit);
@@ -184,12 +174,6 @@
                         }
                     }
                 } while (!empty(trim($u, '/')));
-=======
-            $content = yield $this->contentRetriever->retrieve($uri);
-            $size = strlen($content);
-            if ($size > $limit) {
-                throw new ContentTooLargeException($uri, $size, $limit);
->>>>>>> b9f98711
             }
 
             // If there is no index for the key yet, create one
@@ -218,25 +202,6 @@
     }
 
     /**
-     * Gets the content of a document depending on the client's capabilities
-     *
-     * @param string $uri
-     * @return Promise
-     */
-    public function getFileContent(string $uri): Promise
-    {
-        if ($this->clientCapabilities->xcontentProvider) {
-            return $this->client->textDocument->xcontent(new TextDocumentIdentifier($uri))
-                ->then(function (TextDocumentItem $textDocumentItem) {
-                    return $textDocumentItem->text;
-                });
-        } else {
-            $path = uriToPath($uri);
-            return Promise\resolve(file_get_contents($path));
-        }
-    }
-
-    /**
      * Ensures a document is loaded and added to the list of open documents.
      *
      * @param string $uri
@@ -446,96 +411,4 @@
     {
         return isset($this->definitions[$fqn]);
     }
-
-    /**
-     * Will read and parse all source files in the project and add them to the appropiate indexes
-     *
-     * @return Promise <void>
-     */
-    private function index(): Promise
-    {
-        return coroutine(function () {
-
-            $pattern = Path::makeAbsolute('**/{*.php,composer.lock}', $this->rootPath);
-            $phpPattern = Path::makeAbsolute('**/*.php', $this->rootPath);
-            $composerLockPattern = Path::makeAbsolute('**/composer.lock', $this->rootPath);
-
-            $uris = yield $this->findFiles($pattern);
-            $count = count($uris);
-
-            $startTime = microtime(true);
-
-            // Find composer.lock files
-            $this->composerLockFiles = [];
-            foreach ($uris as $uri) {
-                if (Glob::match($path, $composerLockPattern)) {
-                    $this->composerLockFiles[$uri] = json_decode(yield $this->getFileContent($uri));
-                }
-            }
-
-            // Parse PHP files
-            foreach ($uris as $i => $uri) {
-                // Give LS to the chance to handle requests while indexing
-                yield timeout();
-                $path = Uri\parse($uri);
-                if (!Glob::match($path, $phpPattern)) {
-                    continue;
-                }
-                $this->client->window->logMessage(
-                    MessageType::LOG,
-                    "Parsing file $i/$count: {$uri}"
-                );
-                try {
-                    yield $this->project->loadDocument($uri);
-                } catch (ContentTooLargeException $e) {
-                    $this->client->window->logMessage(
-                        MessageType::INFO,
-                        "Ignoring file {$uri} because it exceeds size limit of {$e->limit} bytes ({$e->size})"
-                    );
-                } catch (Exception $e) {
-                    $this->client->window->logMessage(
-                        MessageType::ERROR,
-                        "Error parsing file {$uri}: " . (string)$e
-                    );
-                }
-            }
-
-            $duration = (int)(microtime(true) - $startTime);
-            $mem = (int)(memory_get_usage(true) / (1024 * 1024));
-            $this->client->window->logMessage(
-                MessageType::INFO,
-                "All $count PHP files parsed in $duration seconds. $mem MiB allocated."
-            );
-        });
-    }
-
-    /**
-     * Returns all PHP files in the workspace.
-     * If the client does not support workspace/files, it falls back to searching the file system directly.
-     *
-     * @param string $pattern
-     * @return Promise <string[]>
-     */
-    private function findFiles(string $pattern): Promise
-    {
-        return coroutine(function () {
-            $uris = [];
-            if ($this->clientCapabilities->xfilesProvider) {
-                // Use xfiles request
-                foreach (yield $this->client->workspace->xfiles() as $textDocument) {
-                    $path = Uri\parse($textDocument->uri)['path'];
-                    if (Glob::match($path, $pattern)) {
-                        $uris[] = $textDocument->uri;
-                    }
-                }
-            } else {
-                // Use the file system
-                foreach (new GlobIterator($pattern) as $path) {
-                    $uris[] = pathToUri($path);
-                    yield timeout();
-                }
-            }
-            return $uris;
-        });
-    }
 }