<?php
declare(strict_types = 1);

namespace LanguageServer;

use LanguageServer\Protocol\{
    ServerCapabilities,
    ClientCapabilities,
    TextDocumentSyncKind,
    Message,
    MessageType,
    InitializeResult,
    SymbolInformation,
    TextDocumentIdentifier,
    CompletionOptions
};
use LanguageServer\FilesFinder\{FilesFinder, ClientFilesFinder, FileSystemFilesFinder};
use LanguageServer\ContentRetriever\{ContentRetriever, ClientContentRetriever, FileSystemContentRetriever};
use AdvancedJsonRpc;
use Sabre\Event\{Loop, Promise};
use function Sabre\Event\coroutine;
use Exception;
use Throwable;
use Webmozart\PathUtil\Path;
use Sabre\Uri;

class LanguageServer extends AdvancedJsonRpc\Dispatcher
{
    /**
     * Handles textDocument/* method calls
     *
     * @var Server\TextDocument
     */
    public $textDocument;

    /**
     * Handles workspace/* method calls
     *
     * @var Server\Workspace
     */
    public $workspace;

    public $telemetry;
    public $window;
    public $completionItem;
    public $codeLens;

    private $protocolReader;
    private $protocolWriter;
    private $client;

    /**
     * The root project path that was passed to initialize()
     *
     * @var string
     */
    private $rootPath;
    private $project;

    /**
     * @var FilesFinder
     */
    private $filesFinder;

    /**
     * @var ContentRetriever
     */
    private $contentRetrieverFinder;

    public function __construct(ProtocolReader $reader, ProtocolWriter $writer)
    {
        parent::__construct($this, '/');
        $this->protocolReader = $reader;
        $this->protocolReader->on('close', function () {
            $this->shutdown();
            $this->exit();
        });
        $this->protocolReader->on('message', function (Message $msg) {
            coroutine(function () use ($msg) {
                // Ignore responses, this is the handler for requests and notifications
                if (AdvancedJsonRpc\Response::isResponse($msg->body)) {
                    return;
                }
                $result = null;
                $error = null;
                try {
                    // Invoke the method handler to get a result
                    $result = yield $this->dispatch($msg->body);
                } catch (AdvancedJsonRpc\Error $e) {
                    // If a ResponseError is thrown, send it back in the Response
                    $error = $e;
                } catch (Throwable $e) {
                    // If an unexpected error occured, send back an INTERNAL_ERROR error response
                    $error = new AdvancedJsonRpc\Error(
                        $e->getMessage(),
                        AdvancedJsonRpc\ErrorCode::INTERNAL_ERROR,
                        null,
                        $e
                    );
                }
                // Only send a Response for a Request
                // Notifications do not send Responses
                if (AdvancedJsonRpc\Request::isRequest($msg->body)) {
                    if ($error !== null) {
                        $responseBody = new AdvancedJsonRpc\ErrorResponse($msg->body->id, $error);
                    } else {
                        $responseBody = new AdvancedJsonRpc\SuccessResponse($msg->body->id, $result);
                    }
                    $this->protocolWriter->write(new Message($responseBody));
                }
            })->otherwise('\\LanguageServer\\crash');
        });
        $this->protocolWriter = $writer;
        $this->client = new LanguageClient($reader, $writer);
    }

    /**
     * The initialize request is sent as the first request from the client to the server.
     *
     * @param ClientCapabilities $capabilities The capabilities provided by the client (editor)
     * @param string|null $rootPath The rootPath of the workspace. Is null if no folder is open.
     * @param int|null $processId The process Id of the parent process that started the server. Is null if the process has not been started by another process. If the parent process is not alive then the server should exit (see exit notification) its process.
     * @return InitializeResult
     */
    public function initialize(ClientCapabilities $capabilities, string $rootPath = null, int $processId = null): InitializeResult
    {
<<<<<<< HEAD
        return coroutine(function () use ($capabilities, $rootPath, $processId) {
            $this->rootPath = $rootPath;
            $this->clientCapabilities = $capabilities;

            // start building project index
            if ($rootPath !== null) {
                $pattern = Path::makeAbsolute('**/{*.php,composer.lock}', $this->rootPath);
                $uris = yield $this->findFiles($pattern);

                // Find composer.lock files
                $composerLockFiles = [];
                $phpFiles = [];
                foreach ($uris as $uri) {
                    if (Glob::match(Uri\parse($uri)['path'], $composerLockPattern)) {
                        $composerLockFiles[$uri] = json_decode(yield $this->getFileContent($uri));
                    } else {
                        $phpFiles[] = $uri;
                    }
                }

                $this->index($phpFiles)->otherwise('\\LanguageServer\\crash');
            }

            $this->project = new Project($this->client, $capabilities, $rootPath);
            $this->textDocument = new Server\TextDocument($this->project, $this->client);
            $this->workspace = new Server\Workspace($this->project, $this->client);

            $serverCapabilities = new ServerCapabilities();
            // Ask the client to return always full documents (because we need to rebuild the AST from scratch)
            $serverCapabilities->textDocumentSync = TextDocumentSyncKind::FULL;
            // Support "Find all symbols"
            $serverCapabilities->documentSymbolProvider = true;
            // Support "Find all symbols in workspace"
            $serverCapabilities->workspaceSymbolProvider = true;
            // Support "Format Code"
            $serverCapabilities->documentFormattingProvider = true;
            // Support "Go to definition"
            $serverCapabilities->definitionProvider = true;
            // Support "Find all references"
            $serverCapabilities->referencesProvider = true;
            // Support "Hover"
            $serverCapabilities->hoverProvider = true;
            // Support "Completion"
            $serverCapabilities->completionProvider = new CompletionOptions;
            $serverCapabilities->completionProvider->resolveProvider = false;
            $serverCapabilities->completionProvider->triggerCharacters = ['$', '>'];

            return new InitializeResult($serverCapabilities);
        });
=======
        $this->rootPath = $rootPath;

        if ($capabilities->xfilesProvider) {
            $this->filesFinder = new ClientFilesFinder($this->client);
        } else {
            $this->filesFinder = new FileSystemFilesFinder;
        }

        if ($capabilities->xcontentProvider) {
            $this->contentRetriever = new ClientContentRetriever($this->client);
        } else {
            $this->contentRetriever = new FileSystemContentRetriever;
        }

        $this->project = new Project($this->client, $this->contentRetriever);
        $this->textDocument = new Server\TextDocument($this->project, $this->client);
        $this->workspace = new Server\Workspace($this->project, $this->client);

        // start building project index
        if ($rootPath !== null) {
            $this->indexProject()->otherwise('\\LanguageServer\\crash');
        }

        $serverCapabilities = new ServerCapabilities();
        // Ask the client to return always full documents (because we need to rebuild the AST from scratch)
        $serverCapabilities->textDocumentSync = TextDocumentSyncKind::FULL;
        // Support "Find all symbols"
        $serverCapabilities->documentSymbolProvider = true;
        // Support "Find all symbols in workspace"
        $serverCapabilities->workspaceSymbolProvider = true;
        // Support "Format Code"
        $serverCapabilities->documentFormattingProvider = true;
        // Support "Go to definition"
        $serverCapabilities->definitionProvider = true;
        // Support "Find all references"
        $serverCapabilities->referencesProvider = true;
        // Support "Hover"
        $serverCapabilities->hoverProvider = true;
        // Support "Completion"
        $serverCapabilities->completionProvider = new CompletionOptions;
        $serverCapabilities->completionProvider->resolveProvider = false;
        $serverCapabilities->completionProvider->triggerCharacters = ['$', '>'];

        return new InitializeResult($serverCapabilities);
>>>>>>> b9f98711
    }

    /**
     * The shutdown request is sent from the client to the server. It asks the server to shut down, but to not exit
     * (otherwise the response might not be delivered correctly to the client). There is a separate exit notification that
     * asks the server to exit.
     *
     * @return void
     */
    public function shutdown()
    {
        unset($this->project);
    }

    /**
     * A notification to ask the server to exit its process.
     *
     * @return void
     */
    public function exit()
    {
        exit(0);
    }

    /**
     * Will read and parse the passed source files in the project and add them to the appropiate indexes
     *
     * @return Promise <void>
     */
    private function index(array $phpFiles): Promise
    {
        return coroutine(function () {
<<<<<<< HEAD

            $count = count($phpFiles);

            $startTime = microtime(true);

            // Parse PHP files
            foreach ($phpFiles as $i => $uri) {
=======
            $pattern = Path::makeAbsolute('**/*.php', $this->rootPath);
            $uris = yield $this->filesFinder->find($pattern);
            $count = count($uris);

            $startTime = microtime(true);

            foreach ($uris as $i => $uri) {
>>>>>>> b9f98711
                // Give LS to the chance to handle requests while indexing
                yield timeout();
                $path = Uri\parse($uri);
                $this->client->window->logMessage(
                    MessageType::LOG,
                    "Parsing file $i/$count: {$uri}"
                );
                try {
                    yield $this->project->loadDocument($uri);
                } catch (ContentTooLargeException $e) {
                    $this->client->window->logMessage(
                        MessageType::INFO,
                        "Ignoring file {$uri} because it exceeds size limit of {$e->limit} bytes ({$e->size})"
                    );
                } catch (Exception $e) {
                    $this->client->window->logMessage(
                        MessageType::ERROR,
                        "Error parsing file {$uri}: " . (string)$e
                    );
                }
            }

            $duration = (int)(microtime(true) - $startTime);
            $mem = (int)(memory_get_usage(true) / (1024 * 1024));
            $this->client->window->logMessage(
                MessageType::INFO,
                "All $count PHP files parsed in $duration seconds. $mem MiB allocated."
            );
        });
    }
<<<<<<< HEAD

    /**
     * Returns all PHP files in the workspace.
     * If the client does not support workspace/files, it falls back to searching the file system directly.
     *
     * @param string $pattern
     * @return Promise <string[]>
     */
    private function findFiles(string $pattern): Promise
    {
        return coroutine(function () {
            $uris = [];
            if ($this->clientCapabilities->xfilesProvider) {
                // Use xfiles request
                foreach (yield $this->client->workspace->xfiles() as $textDocument) {
                    $path = Uri\parse($textDocument->uri)['path'];
                    if (Glob::match($path, $pattern)) {
                        $uris[] = $textDocument->uri;
                    }
                }
            } else {
                // Use the file system
                foreach (new GlobIterator($pattern) as $path) {
                    $uris[] = pathToUri($path);
                    yield timeout();
                }
            }
            return $uris;
        });
    }
=======
>>>>>>> b9f98711
}<|MERGE_RESOLUTION|>--- conflicted
+++ resolved
@@ -124,14 +124,26 @@
      */
     public function initialize(ClientCapabilities $capabilities, string $rootPath = null, int $processId = null): InitializeResult
     {
-<<<<<<< HEAD
         return coroutine(function () use ($capabilities, $rootPath, $processId) {
+
             $this->rootPath = $rootPath;
-            $this->clientCapabilities = $capabilities;
+
+            if ($capabilities->xfilesProvider) {
+                $this->filesFinder = new ClientFilesFinder($this->client);
+            } else {
+                $this->filesFinder = new FileSystemFilesFinder;
+            }
+
+            if ($capabilities->xcontentProvider) {
+                $this->contentRetriever = new ClientContentRetriever($this->client);
+            } else {
+                $this->contentRetriever = new FileSystemContentRetriever;
+            }
 
             // start building project index
             if ($rootPath !== null) {
                 $pattern = Path::makeAbsolute('**/{*.php,composer.lock}', $this->rootPath);
+                $composerLockPattern = Path::makeAbsolute('**/composer.lock}', $this->rootPath);
                 $uris = yield $this->findFiles($pattern);
 
                 // Find composer.lock files
@@ -139,7 +151,7 @@
                 $phpFiles = [];
                 foreach ($uris as $uri) {
                     if (Glob::match(Uri\parse($uri)['path'], $composerLockPattern)) {
-                        $composerLockFiles[$uri] = json_decode(yield $this->getFileContent($uri));
+                        $composerLockFiles[$uri] = json_decode(yield $this->contentRetriever->retrieve($uri));
                     } else {
                         $phpFiles[] = $uri;
                     }
@@ -174,52 +186,6 @@
 
             return new InitializeResult($serverCapabilities);
         });
-=======
-        $this->rootPath = $rootPath;
-
-        if ($capabilities->xfilesProvider) {
-            $this->filesFinder = new ClientFilesFinder($this->client);
-        } else {
-            $this->filesFinder = new FileSystemFilesFinder;
-        }
-
-        if ($capabilities->xcontentProvider) {
-            $this->contentRetriever = new ClientContentRetriever($this->client);
-        } else {
-            $this->contentRetriever = new FileSystemContentRetriever;
-        }
-
-        $this->project = new Project($this->client, $this->contentRetriever);
-        $this->textDocument = new Server\TextDocument($this->project, $this->client);
-        $this->workspace = new Server\Workspace($this->project, $this->client);
-
-        // start building project index
-        if ($rootPath !== null) {
-            $this->indexProject()->otherwise('\\LanguageServer\\crash');
-        }
-
-        $serverCapabilities = new ServerCapabilities();
-        // Ask the client to return always full documents (because we need to rebuild the AST from scratch)
-        $serverCapabilities->textDocumentSync = TextDocumentSyncKind::FULL;
-        // Support "Find all symbols"
-        $serverCapabilities->documentSymbolProvider = true;
-        // Support "Find all symbols in workspace"
-        $serverCapabilities->workspaceSymbolProvider = true;
-        // Support "Format Code"
-        $serverCapabilities->documentFormattingProvider = true;
-        // Support "Go to definition"
-        $serverCapabilities->definitionProvider = true;
-        // Support "Find all references"
-        $serverCapabilities->referencesProvider = true;
-        // Support "Hover"
-        $serverCapabilities->hoverProvider = true;
-        // Support "Completion"
-        $serverCapabilities->completionProvider = new CompletionOptions;
-        $serverCapabilities->completionProvider->resolveProvider = false;
-        $serverCapabilities->completionProvider->triggerCharacters = ['$', '>'];
-
-        return new InitializeResult($serverCapabilities);
->>>>>>> b9f98711
     }
 
     /**
@@ -252,7 +218,6 @@
     private function index(array $phpFiles): Promise
     {
         return coroutine(function () {
-<<<<<<< HEAD
 
             $count = count($phpFiles);
 
@@ -260,15 +225,7 @@
 
             // Parse PHP files
             foreach ($phpFiles as $i => $uri) {
-=======
-            $pattern = Path::makeAbsolute('**/*.php', $this->rootPath);
-            $uris = yield $this->filesFinder->find($pattern);
-            $count = count($uris);
-
-            $startTime = microtime(true);
-
-            foreach ($uris as $i => $uri) {
->>>>>>> b9f98711
+
                 // Give LS to the chance to handle requests while indexing
                 yield timeout();
                 $path = Uri\parse($uri);
@@ -299,37 +256,4 @@
             );
         });
     }
-<<<<<<< HEAD
-
-    /**
-     * Returns all PHP files in the workspace.
-     * If the client does not support workspace/files, it falls back to searching the file system directly.
-     *
-     * @param string $pattern
-     * @return Promise <string[]>
-     */
-    private function findFiles(string $pattern): Promise
-    {
-        return coroutine(function () {
-            $uris = [];
-            if ($this->clientCapabilities->xfilesProvider) {
-                // Use xfiles request
-                foreach (yield $this->client->workspace->xfiles() as $textDocument) {
-                    $path = Uri\parse($textDocument->uri)['path'];
-                    if (Glob::match($path, $pattern)) {
-                        $uris[] = $textDocument->uri;
-                    }
-                }
-            } else {
-                // Use the file system
-                foreach (new GlobIterator($pattern) as $path) {
-                    $uris[] = pathToUri($path);
-                    yield timeout();
-                }
-            }
-            return $uris;
-        });
-    }
-=======
->>>>>>> b9f98711
 }