<?php
declare(strict_types = 1);

namespace LanguageServer\Server;

<<<<<<< HEAD
use LanguageServer\{LanguageClient, Project, PhpDocumentLoader, Options, Indexer};
=======
use LanguageServer\{LanguageClient, PhpDocumentLoader};
>>>>>>> b4b4a2ff
use LanguageServer\Index\{ProjectIndex, DependenciesIndex, Index};
use LanguageServer\Protocol\{
    FileChangeType,
    FileEvent,
    SymbolInformation,
    SymbolDescriptor,
    ReferenceInformation,
    DependencyReference,
    Location
};
use Sabre\Event\Promise;
use function Sabre\Event\coroutine;
use function LanguageServer\waitForEvent;

/**
 * Provides method handlers for all workspace/* methods
 */
class Workspace
{
    /**
     * @var LanguageClient
     */
    public $client;

    /**
     * The symbol index for the workspace
     *
     * @var ProjectIndex
     */
    private $projectIndex;

    /**
     * @var DependenciesIndex
     */
    private $dependenciesIndex;

    /**
     * @var Index
     */
    private $sourceIndex;

    /**
     * @var Options
     */
    private $options;

    /**
     * @var Indexer
     */
    private $indexer;

    /**
     * @var \stdClass
     */
    public $composerLock;

    /**
     * @var PhpDocumentLoader
     */
    public $documentLoader;

    /**
     * @param LanguageClient    $client            LanguageClient instance used to signal updated results
     * @param ProjectIndex      $projectIndex      Index that is used to wait for full index completeness
     * @param DependenciesIndex $dependenciesIndex Index that is used on a workspace/xreferences request
     * @param DependenciesIndex $sourceIndex       Index that is used on a workspace/xreferences request
     * @param \stdClass         $composerLock      The parsed composer.lock of the project, if any
     * @param PhpDocumentLoader $documentLoader    PhpDocumentLoader instance to load documents
     * @param Indexer           $indexer
     * @param Options            $options
     */
<<<<<<< HEAD
    public function __construct(LanguageClient $client, ProjectIndex $index, DependenciesIndex $dependenciesIndex, Index $sourceIndex, \stdClass $composerLock = null, PhpDocumentLoader $documentLoader, \stdClass $composerJson = null, Indexer $indexer = null, Options $options = null)
=======
    public function __construct(LanguageClient $client, ProjectIndex $projectIndex, DependenciesIndex $dependenciesIndex, Index $sourceIndex, \stdClass $composerLock = null, PhpDocumentLoader $documentLoader, \stdClass $composerJson = null)
>>>>>>> b4b4a2ff
    {
        $this->client = $client;
        $this->sourceIndex = $sourceIndex;
        $this->projectIndex = $projectIndex;
        $this->dependenciesIndex = $dependenciesIndex;
        $this->composerLock = $composerLock;
        $this->documentLoader = $documentLoader;
        $this->composerJson = $composerJson;
        $this->indexer = $indexer;
        $this->options = $options;
    }

    /**
     * The workspace symbol request is sent from the client to the server to list project-wide symbols matching the query string.
     *
     * @param string $query
     * @return Promise <SymbolInformation[]>
     */
    public function symbol(string $query): Promise
    {
        return coroutine(function () use ($query) {
            // Wait until indexing for definitions finished
            if (!$this->sourceIndex->isStaticComplete()) {
                yield waitForEvent($this->sourceIndex, 'static-complete');
            }
            $symbols = [];
            foreach ($this->sourceIndex->getDefinitions() as $fqn => $definition) {
                if ($query === '' || stripos($fqn, $query) !== false) {
                    $symbols[] = $definition->symbolInformation;
                }
            }
            return $symbols;
        });
    }

    /**
     * The watched files notification is sent from the client to the server when the client detects changes to files watched by the language client.
     *
     * @param FileEvent[] $changes
     * @return void
     */
    public function didChangeWatchedFiles(array $changes)
    {
        foreach ($changes as $change) {
            if ($change->type === FileChangeType::DELETED) {
                $this->client->textDocument->publishDiagnostics($change->uri, []);
            }
        }
    }

    /**
     * The workspace references request is sent from the client to the server to locate project-wide references to a symbol given its description / metadata.
     *
     * @param SymbolDescriptor $query Partial metadata about the symbol that is being searched for.
     * @param string[]         $files An optional list of files to restrict the search to.
     * @return ReferenceInformation[]
     */
    public function xreferences($query, array $files = null): Promise
    {
        // TODO: $files is unused in the coroutine
        return coroutine(function () use ($query, $files) {
            if ($this->composerLock === null) {
                return [];
            }
            // Wait until indexing finished
            if (!$this->projectIndex->isComplete()) {
                yield waitForEvent($this->projectIndex, 'complete');
            }
            /** Map from URI to array of referenced FQNs in dependencies */
            $refs = [];
            // Get all references TO dependencies
            $fqns = isset($query->fqsen) ? [$query->fqsen] : array_values($this->dependenciesIndex->getDefinitions());
            foreach ($fqns as $fqn) {
                foreach ($this->sourceIndex->getReferenceUris($fqn) as $uri) {
                    if (!isset($refs[$uri])) {
                        $refs[$uri] = [];
                    }
                    if (array_search($uri, $refs[$uri]) === false) {
                        $refs[$uri][] = $fqn;
                    }
                }
            }
            $refInfos = [];
            foreach ($refs as $uri => $fqns) {
                foreach ($fqns as $fqn) {
                    $doc = yield $this->documentLoader->getOrLoad($uri);
                    foreach ($doc->getReferenceNodesByFqn($fqn) as $node) {
                        $refInfo = new ReferenceInformation;
                        $refInfo->reference = Location::fromNode($node);
                        $refInfo->symbol = $query;
                        $refInfos[] = $refInfo;
                    }
                }
            }
            return $refInfos;
        });
    }

    /**
     * @return DependencyReference[]
     */
    public function xdependencies(): array
    {
        if ($this->composerLock === null) {
            return [];
        }
        $dependencyReferences = [];
        foreach (array_merge($this->composerLock->packages, (array)$this->composerLock->{'packages-dev'}) as $package) {
            $dependencyReferences[] = new DependencyReference($package);
        }
        return $dependencyReferences;
    }

    /**
     * A notification sent from the client to the server to signal the change of configuration settings.
     *
     * The default paramter type is Options but it also accepts different types
     * which will be transformed on demand.
     *
     * Currently only the vscode format is supported
     *
     * @param mixed|null $settings
     * @return bool
     * @throws \Exception Settings format not valid
     */
    public function didChangeConfiguration($settings = null): bool
    {
        // List of options that affect the indexer
        $indexerOptions = ['fileTypes'];

        if ($settings === null) {
            return false;
        }

        // VSC sends the settings with the config section as main key
        if ($settings instanceof \stdClass && $settings->phpIntelliSense) {
            $mapper = new \JsonMapper();
            $settings = $mapper->map($settings->phpIntelliSense, new Options);
        }

        if (!($settings instanceof Options)) {
            throw new \Exception('Settings format not valid.');
        }

        $changedOptions = $this->getChangedOptions($settings);

        if (empty($changedOptions)) {
            return false;
        }

        foreach (get_object_vars($settings) as $prop => $val) {
            $this->options->$prop = $val;
        }

        if ($this->indexer && !empty(array_intersect($changedOptions, $indexerOptions))) {
            // check list of options that changed since last time against the list of valid indexer options

            // wipe main index and start reindexing
            $this->index->wipe();
            $this->indexer->index()->otherwise('\\LanguageServer\\crash');
        }

        return true;
    }

    /**
     * Get a list with all options that changed since last time
     *
     * @param Options $settings
     * @return array List with changed options
     */
    private function getChangedOptions(Options $settings): array
    {
        $old = get_object_vars($this->options);
        $new = get_object_vars($settings);
        $changed = array_udiff($old, $new, function ($a, $b) {
            // custom callback since array_diff uses strings for comparison

            return $a <=> $b;
        });

        return array_keys($changed);
    }
}<|MERGE_RESOLUTION|>--- conflicted
+++ resolved
@@ -3,11 +3,7 @@
 
 namespace LanguageServer\Server;
 
-<<<<<<< HEAD
-use LanguageServer\{LanguageClient, Project, PhpDocumentLoader, Options, Indexer};
-=======
 use LanguageServer\{LanguageClient, PhpDocumentLoader};
->>>>>>> b4b4a2ff
 use LanguageServer\Index\{ProjectIndex, DependenciesIndex, Index};
 use LanguageServer\Protocol\{
     FileChangeType,
@@ -50,16 +46,6 @@
     private $sourceIndex;
 
     /**
-     * @var Options
-     */
-    private $options;
-
-    /**
-     * @var Indexer
-     */
-    private $indexer;
-
-    /**
      * @var \stdClass
      */
     public $composerLock;
@@ -76,14 +62,8 @@
      * @param DependenciesIndex $sourceIndex       Index that is used on a workspace/xreferences request
      * @param \stdClass         $composerLock      The parsed composer.lock of the project, if any
      * @param PhpDocumentLoader $documentLoader    PhpDocumentLoader instance to load documents
-     * @param Indexer           $indexer
-     * @param Options            $options
      */
-<<<<<<< HEAD
-    public function __construct(LanguageClient $client, ProjectIndex $index, DependenciesIndex $dependenciesIndex, Index $sourceIndex, \stdClass $composerLock = null, PhpDocumentLoader $documentLoader, \stdClass $composerJson = null, Indexer $indexer = null, Options $options = null)
-=======
     public function __construct(LanguageClient $client, ProjectIndex $projectIndex, DependenciesIndex $dependenciesIndex, Index $sourceIndex, \stdClass $composerLock = null, PhpDocumentLoader $documentLoader, \stdClass $composerJson = null)
->>>>>>> b4b4a2ff
     {
         $this->client = $client;
         $this->sourceIndex = $sourceIndex;
@@ -92,8 +72,6 @@
         $this->composerLock = $composerLock;
         $this->documentLoader = $documentLoader;
         $this->composerJson = $composerJson;
-        $this->indexer = $indexer;
-        $this->options = $options;
     }
 
     /**
@@ -196,75 +174,4 @@
         }
         return $dependencyReferences;
     }
-
-    /**
-     * A notification sent from the client to the server to signal the change of configuration settings.
-     *
-     * The default paramter type is Options but it also accepts different types
-     * which will be transformed on demand.
-     *
-     * Currently only the vscode format is supported
-     *
-     * @param mixed|null $settings
-     * @return bool
-     * @throws \Exception Settings format not valid
-     */
-    public function didChangeConfiguration($settings = null): bool
-    {
-        // List of options that affect the indexer
-        $indexerOptions = ['fileTypes'];
-
-        if ($settings === null) {
-            return false;
-        }
-
-        // VSC sends the settings with the config section as main key
-        if ($settings instanceof \stdClass && $settings->phpIntelliSense) {
-            $mapper = new \JsonMapper();
-            $settings = $mapper->map($settings->phpIntelliSense, new Options);
-        }
-
-        if (!($settings instanceof Options)) {
-            throw new \Exception('Settings format not valid.');
-        }
-
-        $changedOptions = $this->getChangedOptions($settings);
-
-        if (empty($changedOptions)) {
-            return false;
-        }
-
-        foreach (get_object_vars($settings) as $prop => $val) {
-            $this->options->$prop = $val;
-        }
-
-        if ($this->indexer && !empty(array_intersect($changedOptions, $indexerOptions))) {
-            // check list of options that changed since last time against the list of valid indexer options
-
-            // wipe main index and start reindexing
-            $this->index->wipe();
-            $this->indexer->index()->otherwise('\\LanguageServer\\crash');
-        }
-
-        return true;
-    }
-
-    /**
-     * Get a list with all options that changed since last time
-     *
-     * @param Options $settings
-     * @return array List with changed options
-     */
-    private function getChangedOptions(Options $settings): array
-    {
-        $old = get_object_vars($this->options);
-        $new = get_object_vars($settings);
-        $changed = array_udiff($old, $new, function ($a, $b) {
-            // custom callback since array_diff uses strings for comparison
-
-            return $a <=> $b;
-        });
-
-        return array_keys($changed);
-    }
 }