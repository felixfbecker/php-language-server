<?php
declare(strict_types = 1);

namespace LanguageServer;

use LanguageServer\Protocol\{Diagnostic, DiagnosticSeverity, Range, Position, SymbolInformation, SymbolKind, TextEdit, Location};
use LanguageServer\NodeVisitor\{NodeAtPositionFinder, ReferencesAdder, DefinitionCollector, ColumnCalculator};
use PhpParser\{Error, Comment, Node, ParserFactory, NodeTraverser, Lexer, Parser};
use PhpParser\PrettyPrinter\Standard as PrettyPrinter;
use PhpParser\NodeVisitor\NameResolver;
use Exception;
use function LanguageServer\uriToPath;

class PhpDocument
{
    /**
     * The LanguageClient instance (to report errors etc)
     *
     * @var LanguageClient
     */
    private $client;

    /**
     * The Project this document belongs to (to register definitions etc)
     *
     * @var Project
     */
    public $project;
    // for whatever reason I get "cannot access private property" error if $project is not public
    // https://github.com/felixfbecker/php-language-server/pull/49#issuecomment-252427359

    /**
     * The PHPParser instance
     *
     * @var Parser
     */
    private $parser;

    /**
     * The URI of the document
     *
     * @var string
     */
    private $uri;

    /**
     * The content of the document
     *
     * @var string
     */
    private $content;

    /**
     * The AST of the document
     *
     * @var Node[]
     */
    private $statements;

    /**
     * Map from fully qualified name (FQN) to Node
     *
     * @var Node[]
     */
    private $definitions;

    /**
     * Map from fully qualified name (FQN) to array of nodes that reference the symbol
     *
     * @var Node[][]
     */
    private $references;

    /**
     * @param string         $uri     The URI of the document
     * @param string         $content The content of the document
     * @param Project        $project The Project this document belongs to (to register definitions etc)
     * @param LanguageClient $client  The LanguageClient instance (to report errors etc)
     * @param Parser         $parser  The PHPParser instance
     */
    public function __construct(string $uri, string $content, Project $project, LanguageClient $client, Parser $parser)
    {
        $this->uri = $uri;
        $this->project = $project;
        $this->client = $client;
        $this->parser = $parser;
        $this->updateContent($content);
    }

    /**
     * Re-parses a source file, updates symbols and reports parsing errors
     * that may have occured as diagnostics.
     *
     * @param string $content
     * @param bool $keepInMemory Wether to keep content, statements and definitions in memory or only update project definitions
     * @return void
     */
    public function updateContent(string $content)
    {
        $this->content = $content;
        $stmts = null;
        $errors = [];
        try {
            $stmts = $this->parser->parse($content);
        } catch (\PhpParser\Error $e) {
            // Lexer can throw errors. e.g for unterminated comments
            // unfortunately we don't get a location back
            $errors[] = $e;
        }

        $errors = array_merge($this->parser->getErrors(), $errors);

        $diagnostics = [];
        foreach ($errors as $error) {
            $diagnostic = new Diagnostic();
<<<<<<< HEAD
            $diagnostic->range = new Range(
                new Position($error->getStartLine() - 1, $error->hasColumnInfo() ? $error->getStartColumn($content) - 1 : 0),
                new Position($error->getEndLine() - 1, $error->hasColumnInfo() ? $error->getEndColumn($content) : 0)
            );
=======
            $startLine = max($error->getStartLine() - 1, 0);
            $startColumn = $error->hasColumnInfo() ? $error->getStartColumn($this->content) - 1 : 0;
            $endLine = max($error->getEndLine() - 1, $startLine);
            $endColumn = $error->hasColumnInfo() ? $error->getEndColumn($this->content) : 0;
            $diagnostic->range = new Range(new Position($startLine, $startColumn), new Position($endLine, $endColumn));
>>>>>>> d41cde20
            $diagnostic->severity = DiagnosticSeverity::ERROR;
            $diagnostic->source = 'php';
            // Do not include "on line ..." in the error message
            $diagnostic->message = $error->getRawMessage();
            $diagnostics[] = $diagnostic;
        }
        $this->client->textDocument->publishDiagnostics($this->uri, $diagnostics);

        // $stmts can be null in case of a fatal parsing error
        if ($stmts) {
            $traverser = new NodeTraverser;

            // Resolve aliased names to FQNs
            $traverser->addVisitor(new NameResolver);

            // Add parentNode, previousSibling, nextSibling attributes
            $traverser->addVisitor(new ReferencesAdder($this));

            // Add column attributes to nodes
            $traverser->addVisitor(new ColumnCalculator($content));

            // Collect all definitions
            $definitionCollector = new DefinitionCollector;
            $traverser->addVisitor($definitionCollector);

            $traverser->traverse($stmts);

            // Register this document on the project for all the symbols defined in it
            foreach ($definitionCollector->definitions as $fqn => $node) {
                $this->project->setDefinitionUri($fqn, $this->uri);
            }

            $this->statements = $stmts;
            $this->definitions = $definitionCollector->definitions;
        }
    }

    /**
     * Returns array of TextEdit changes to format this document.
     *
     * @return \LanguageServer\Protocol\TextEdit[]
     */
    public function getFormattedText()
    {
        if (empty($this->content)) {
            return [];
        }
        return Formatter::format($this->content, $this->uri);
    }

    /**
     * Returns this document's text content.
     *
     * @return string
     */
    public function getContent()
    {
        return $this->content;
    }

    /**
     * Returns the URI of the document
     *
     * @return string
     */
    public function getUri(): string
    {
        return $this->uri;
    }

    /**
     * Returns the node at a specified position
     *
     * @param Position $position
     * @return Node|null
     */
    public function getNodeAtPosition(Position $position)
    {
        $traverser = new NodeTraverser;
        $finder = new NodeAtPositionFinder($position);
        $traverser->addVisitor($finder);
        $traverser->traverse($this->statements);
        return $finder->node;
    }

    /**
     * Returns the definition node for a fully qualified name
     *
     * @param string $fqn
     * @return Node|null
     */
    public function getDefinitionByFqn(string $fqn)
    {
        return $this->definitions[$fqn] ?? null;
    }

    /**
     * Returns a map from fully qualified name (FQN) to Nodes defined in this document
     *
     * @return Node[]
     */
    public function getDefinitions()
    {
        return $this->definitions;
    }

    /**
     * Returns true if the given FQN is defined in this document
     *
     * @param string $fqn The fully qualified name of the symbol
     * @return bool
     */
    public function isDefined(string $fqn): bool
    {
        return isset($this->definitions[$fqn]);
    }

    /**
     * Returns the fully qualified name (FQN) that is defined by a node
     * Examples of FQNs:
     *  - testFunction()
     *  - TestNamespace\TestClass
     *  - TestNamespace\TestClass::TEST_CONSTANT
     *  - TestNamespace\TestClass::staticTestProperty
     *  - TestNamespace\TestClass::testProperty
     *  - TestNamespace\TestClass::staticTestMethod()
     *  - TestNamespace\TestClass::testMethod()
     *
     * @param Node $node
     * @return string|null
     */
    public function getDefinedFqn(Node $node)
    {
        // Anonymous classes don't count as a definition
        if ($node instanceof Node\Stmt\ClassLike && isset($node->name)) {
            // Class, interface or trait declaration
            return (string)$node->namespacedName;
        } else if ($node instanceof Node\Stmt\Function_) {
            // Function: use functionName() as the name
            return (string)$node->namespacedName . '()';
        } else if ($node instanceof Node\Stmt\ClassMethod) {
            // Class method: use ClassName::methodName() as name
            $class = $node->getAttribute('parentNode');
            if (!isset($class->name)) {
                // Ignore anonymous classes
                return null;
            }
            return (string)$class->namespacedName . '::' . (string)$node->name . '()';
        } else if ($node instanceof Node\Stmt\PropertyProperty) {
            // Property: use ClassName::propertyName as name
            $class = $node->getAttribute('parentNode')->getAttribute('parentNode');
            if (!isset($class->name)) {
                // Ignore anonymous classes
                return null;
            }
            return (string)$class->namespacedName . '::' . (string)$node->name;
        } else if ($node instanceof Node\Const_) {
            $parent = $node->getAttribute('parentNode');
            if ($parent instanceof Node\Stmt\Const_) {
                // Basic constant: use CONSTANT_NAME as name
                return (string)$node->namespacedName;
            }
            if ($parent instanceof Node\Stmt\ClassConst) {
                // Class constant: use ClassName::CONSTANT_NAME as name
                $class = $parent->getAttribute('parentNode');
                if (!isset($class->name) || $class->name instanceof Node\Expr) {
                    return null;
                }
                return (string)$class->namespacedName . '::' . $node->name;
            }
        }
    }

    /**
     * Returns the FQN that is referenced by a node
     *
     * @param Node $node
     * @return string|null
     */
    public function getReferencedFqn(Node $node)
    {
        if ($node instanceof Node\Name) {
            $nameNode = $node;
            $node = $node->getAttribute('parentNode');
        }

        if (
            ($node instanceof Node\Stmt\ClassLike
            || $node instanceof Node\Param
            || $node instanceof Node\Stmt\Function_)
            && isset($nameNode)
        ) {
            // For extends, implements and type hints use the name directly
            $name = (string)$nameNode;
        // Only the name node should be considered a reference, not the UseUse node itself
        } else if ($node instanceof Node\Stmt\UseUse && isset($nameNode)) {
            $name = (string)$node->name;
            $parent = $node->getAttribute('parentNode');
            if ($parent instanceof Node\Stmt\GroupUse) {
                $name = $parent->prefix . '\\' . $name;
            }
        // Only the name node should be considered a reference, not the New_ node itself
        } else if ($node instanceof Node\Expr\New_ && isset($nameNode)) {
            if (!($node->class instanceof Node\Name)) {
                // Cannot get definition of dynamic calls
                return null;
            }
            $name = (string)$node->class;
        } else if ($node instanceof Node\Expr\MethodCall || $node instanceof Node\Expr\PropertyFetch) {
            if ($node->name instanceof Node\Expr || !($node->var instanceof Node\Expr\Variable)) {
                // Cannot get definition of dynamic calls
                return null;
            }
            // Need to resolve variable to a class
            $varDef = $this->getVariableDefinition($node->var);
            if (!isset($varDef)) {
                return null;
            }
            if ($varDef instanceof Node\Param) {
                if (!isset($varDef->type)) {
                    // Cannot resolve to class without a type hint
                    // TODO: parse docblock
                    return null;
                }
                $name = (string)$varDef->type;
            } else if ($varDef instanceof Node\Expr\Assign) {
                if ($varDef->expr instanceof Node\Expr\New_) {
                    if (!($varDef->expr->class instanceof Node\Name)) {
                        // Cannot get definition of dynamic calls
                        return null;
                    }
                    $name = (string)$varDef->expr->class;
                } else {
                    return null;
                }
            } else {
                return null;
            }
            $name .= '::' . (string)$node->name;
        } else if ($node instanceof Node\Expr\FuncCall) {
            if ($node->name instanceof Node\Expr) {
                return null;
            }
            $name = (string)$node->name;
        } else if ($node instanceof Node\Expr\ConstFetch) {
            $name = (string)$node->name;
        } else if (
            $node instanceof Node\Expr\ClassConstFetch
            || $node instanceof Node\Expr\StaticPropertyFetch
            || $node instanceof Node\Expr\StaticCall
        ) {
            if ($node->class instanceof Node\Expr || $node->name instanceof Node\Expr) {
                // Cannot get definition of dynamic names
                return null;
            }
            $name = (string)$node->class . '::' . $node->name;
        }
        if (
            $node instanceof Node\Expr\MethodCall
            || $node instanceof Node\Expr\FuncCall
            || $node instanceof Node\Expr\StaticCall
        ) {
            $name .= '()';
        }
        if (!isset($name)) {
            return null;
        }
        // If the node is a function or constant, it could be namespaced, but PHP falls back to global
        // The NameResolver therefor does not resolve these to namespaced names
        // http://php.net/manual/en/language.namespaces.fallback.php
        if ($node instanceof Node\Expr\FuncCall || $node instanceof Node\Expr\ConstFetch) {
            // Find and try with namespace
            $n = $node;
            while (isset($n)) {
                $n = $n->getAttribute('parentNode');
                if ($n instanceof Node\Stmt\Namespace_) {
                    $namespacedName = (string)$n->name . '\\' . $name;
                    // If the namespaced version is defined, return that
                    // Otherwise fall back to global
                    if ($this->project->isDefined($namespacedName)) {
                        return $namespacedName;
                    }
                }
            }
        }
        return $name;
    }

    /**
     * Returns the definition node for any node
     * The definition node MAY be in another document, check the ownerDocument attribute
     *
     * @param Node $node
     * @return Node|null
     */
    public function getDefinitionByNode(Node $node)
    {
        // Variables always stay in the boundary of the file and need to be searched inside their function scope
        // by traversing the AST
        if ($node instanceof Node\Expr\Variable) {
            return $this->getVariableDefinition($node);
        }
        $fqn = $this->getReferencedFqn($node);
        if (!isset($fqn)) {
            return null;
        }
        $document = $this->project->getDefinitionDocument($fqn);
        if (!isset($document)) {
            return null;
        }
        return $document->getDefinitionByFqn($fqn);
    }

    /**
     * Returns the assignment or parameter node where a variable was defined
     *
     * @param Node\Expr\Variable $n The variable access
     * @return Node\Expr\Assign|Node\Param|Node\Expr\ClosureUse|null
     */
    public function getVariableDefinition(Node\Expr\Variable $var)
    {
        $n = $var;
        // Traverse the AST up
        while (isset($n) && $n = $n->getAttribute('parentNode')) {
            // If a function is met, check the parameters and use statements
            if ($n instanceof Node\FunctionLike) {
                foreach ($n->getParams() as $param) {
                    if ($param->name === $var->name) {
                        return $param;
                    }
                }
                // If it is a closure, also check use statements
                if ($n instanceof Node\Expr\Closure) {
                    foreach ($n->uses as $use) {
                        if ($use->var === $var->name) {
                            return $use;
                        }
                    }
                }
                break;
            }
            // Check each previous sibling node for a variable assignment to that variable
            while ($n->getAttribute('previousSibling') && $n = $n->getAttribute('previousSibling')) {
                if ($n instanceof Node\Expr\Assign && $n->var instanceof Node\Expr\Variable && $n->var->name === $var->name) {
                    return $n;
                }
            }
        }
        // Return null if nothing was found
        return null;
    }
}<|MERGE_RESOLUTION|>--- conflicted
+++ resolved
@@ -113,18 +113,11 @@
         $diagnostics = [];
         foreach ($errors as $error) {
             $diagnostic = new Diagnostic();
-<<<<<<< HEAD
-            $diagnostic->range = new Range(
-                new Position($error->getStartLine() - 1, $error->hasColumnInfo() ? $error->getStartColumn($content) - 1 : 0),
-                new Position($error->getEndLine() - 1, $error->hasColumnInfo() ? $error->getEndColumn($content) : 0)
-            );
-=======
             $startLine = max($error->getStartLine() - 1, 0);
             $startColumn = $error->hasColumnInfo() ? $error->getStartColumn($this->content) - 1 : 0;
             $endLine = max($error->getEndLine() - 1, $startLine);
             $endColumn = $error->hasColumnInfo() ? $error->getEndColumn($this->content) : 0;
             $diagnostic->range = new Range(new Position($startLine, $startColumn), new Position($endLine, $endColumn));
->>>>>>> d41cde20
             $diagnostic->severity = DiagnosticSeverity::ERROR;
             $diagnostic->source = 'php';
             // Do not include "on line ..." in the error message
