<?php
declare(strict_types = 1);

namespace LanguageServer;

use LanguageServer\Index\ReadableIndex;
use LanguageServer\Factory\CompletionItemFactory;
use LanguageServerProtocol\{
    TextEdit,
    Range,
    Position,
    CompletionList,
    CompletionItem,
    CompletionItemKind,
    CompletionContext,
    CompletionTriggerKind
};
use Microsoft\PhpParser;
use Microsoft\PhpParser\Node;
use Microsoft\PhpParser\ResolvedName;
use Generator;
use function LanguageServer\FqnUtilities\{
    nameConcat,
    nameGetFirstPart,
    nameGetParent,
    nameStartsWith,
    nameWithoutFirstPart
};

class CompletionProvider
{
    const KEYWORDS = [
        '?>',
        '__halt_compiler',
        'abstract',
        'and',
        'array',
        'as',
        'break',
        'callable',
        'case',
        'catch',
        'class',
        'clone',
        'const',
        'continue',
        'declare',
        'default',
        'die',
        'do',
        'echo',
        'else',
        'elseif',
        'empty',
        'enddeclare',
        'endfor',
        'endforeach',
        'endif',
        'endswitch',
        'endwhile',
        'eval',
        'exit',
        'extends',
        'false',
        'final',
        'finally',
        'for',
        'foreach',
        'function',
        'global',
        'goto',
        'if',
        'implements',
        'include',
        'include_once',
        'instanceof',
        'insteadof',
        'interface',
        'isset',
        'list',
        'namespace',
        'new',
        'null',
        'or',
        'print',
        'private',
        'protected',
        'public',
        'require',
        'require_once',
        'return',
        'static',
        'switch',
        'throw',
        'trait',
        'true',
        'try',
        'unset',
        'use',
        'var',
        'while',
        'xor',
        'yield',

        // List of other reserved words (http://php.net/manual/en/reserved.other-reserved-words.php)
        // (the ones which do not occur as actual keywords above.)
        'int',
        'float',
        'bool',
        'string',
        'void',
        'iterable',
        'object',

        // Pseudo keywords
        'from', // As in yield from
        'strict_types',
        'ticks', // As in declare(ticks=1)
        'encoding', // As in declare(encoding='EBCDIC')
    ];

    /**
     * @var DefinitionResolver
     */
    private $definitionResolver;

    /**
     * @var Project
     */
    private $project;

    /**
     * @var ReadableIndex
     */
    private $index;

    /**
     * @param DefinitionResolver $definitionResolver
     * @param ReadableIndex $index
     */
    public function __construct(DefinitionResolver $definitionResolver, ReadableIndex $index)
    {
        $this->definitionResolver = $definitionResolver;
        $this->index = $index;
    }

    /**
     * Returns suggestions for a specific cursor position in a document
     *
     * @param PhpDocument $doc The opened document
     * @param Position $pos The cursor position
     * @param CompletionContext $context The completion context
     * @return CompletionList
     */
    public function provideCompletion(
        PhpDocument $doc,
        Position $pos,
        CompletionContext $context = null
    ): CompletionList {
        // This can be made much more performant if the tree follows specific invariants.
        $node = $doc->getNodeAtPosition($pos);

        // Get the node at the position under the cursor
        $offset = $node === null ? -1 : $pos->toOffset($node->getFileContents());
        if (
            $node !== null
            && $offset > $node->getEndPosition()
            && $node->parent !== null
            && $node->parent->getLastChild() instanceof PhpParser\MissingToken
        ) {
            $node = $node->parent;
        }

        $list = new CompletionList;
        $list->isIncomplete = true;

        if ($node instanceof Node\Expression\Variable &&
            $node->parent instanceof Node\Expression\ObjectCreationExpression &&
            $node->name instanceof PhpParser\MissingToken
        ) {
            $node = $node->parent;
        }

        // Inspect the type of expression under the cursor

        $content = $doc->getContent();
        $offset = $pos->toOffset($content);
        if (
            $node === null
            || (
                $node instanceof Node\Statement\InlineHtml
                && (
                    $context !== null
                    // Make sure to not suggest on the > trigger character in HTML
                    && (
                        $context->triggerKind === CompletionTriggerKind::INVOKED
                        || $context->triggerCharacter === '<'
                    )
                )
            )
            || $pos == new Position(0, 0)
        ) {
            // HTML, beginning of file

            // Inside HTML and at the beginning of the file, propose <?php
            $item = new CompletionItem('<?php', CompletionItemKind::KEYWORD);
            $item->textEdit = new TextEdit(
                new Range($pos, $pos),
                stripStringOverlap($doc->getRange(new Range(new Position(0, 0), $pos)), '<?php')
            );
            $list->items[] = $item;

        } elseif (
            $node instanceof Node\Expression\Variable
            && !(
                $node->parent instanceof Node\Expression\ScopedPropertyAccessExpression
                && $node->parent->memberName === $node
            )
        ) {
            // Variables
            //
            //    $|
            //    $a|

            // Find variables, parameters and use statements in the scope
            $namePrefix = $node->getName() ?? '';
            foreach ($this->suggestVariablesAtNode($node, $namePrefix) as $var) {
                $item = new CompletionItem;
                $item->kind = CompletionItemKind::VARIABLE;
                $item->label = '$' . $var->getName();
                $item->documentation = $this->definitionResolver->getDocumentationFromNode($var);
                $item->detail = (string)$this->definitionResolver->getTypeFromNode($var);
                $item->textEdit = new TextEdit(
                    new Range($pos, $pos),
                    stripStringOverlap($doc->getRange(new Range(new Position(0, 0), $pos)), $item->label)
                );
                $list->items[] = $item;
            }

        } elseif ($node instanceof Node\Expression\MemberAccessExpression) {
            // Member access expressions
            //
            //    $a->c|
            //    $a->|

            // Multiple prefixes for all possible types
            $fqns = FqnUtilities\getFqnsFromType(
                $this->definitionResolver->resolveExpressionNodeToType($node->dereferencableExpression)
            );

<<<<<<< HEAD
            $isInMethodDeclaration = null !== $node->getFirstAncestor(\Microsoft\PhpParser\Node\MethodDeclaration::class);
            // Add the object access operator to only get members of all parents
            $prefixes = [];
            foreach ($this->expandParentFqns($fqns) as $prefix) {
                $prefixes[] = $prefix . '->';
            }

            // Collect all definitions that match any of the prefixes
            foreach ($this->index->getDefinitions() as $fqn => $def) {
                foreach ($prefixes as $prefix) {
                    if (substr($fqn, 0, strlen($prefix)) === $prefix &&
                        $def->isMember &&
                        $def->isVisible($prefix, $prefixes[0], $isInMethodDeclaration)) {
=======
            // The FQNs of the symbol and its parents (eg the implemented interfaces)
            foreach ($this->expandParentFqns($fqns) as $parentFqn) {
                // Add the object access operator to only get members of all parents
                $prefix = $parentFqn . '->';
                $prefixLen = strlen($prefix);
                // Collect fqn definitions
                foreach ($this->index->getChildDefinitionsForFqn($parentFqn) as $fqn => $def) {
                    if (substr($fqn, 0, $prefixLen) === $prefix && $def->isMember) {
>>>>>>> b1cc565d
                        $list->items[] = CompletionItemFactory::fromDefinition($def);
                    }
                }
            }

        } elseif (
            ($scoped = $node->parent) instanceof Node\Expression\ScopedPropertyAccessExpression ||
            ($scoped = $node) instanceof Node\Expression\ScopedPropertyAccessExpression
        ) {
            // Static class members and constants
            //
            //     A\B\C::$a|
            //     A\B\C::|
            //     A\B\C::$|
            //     A\B\C::foo|
            //
            //     TODO: $a::|

            // Resolve all possible types to FQNs
            $fqns = FqnUtilities\getFqnsFromType(
                $classType = $this->definitionResolver->resolveExpressionNodeToType($scoped->scopeResolutionQualifier)
            );
<<<<<<< HEAD
            $isInMethodDeclaration = null !== $node->getFirstAncestor(\Microsoft\PhpParser\Node\MethodDeclaration::class);
            // Append :: operator to only get static members of all parents
            $prefixes = [];
            foreach ($this->expandParentFqns($fqns) as $prefix) {
                $prefixes[] = $prefix . '::';
            }

            // Collect all definitions that match any of the prefixes
            foreach ($this->index->getDefinitions() as $fqn => $def) {
                foreach ($prefixes as $prefix) {
                    if (substr(strtolower($fqn), 0, strlen($prefix)) === strtolower($prefix) &&
                        $def->isMember &&
                        $def->isVisible($prefix, $prefixes[0], $isInMethodDeclaration)) {
=======

            // The FQNs of the symbol and its parents (eg the implemented interfaces)
            foreach ($this->expandParentFqns($fqns) as $parentFqn) {
                // Append :: operator to only get static members of all parents
                $prefix = strtolower($parentFqn . '::');
                $prefixLen = strlen($prefix);
                // Collect fqn definitions
                foreach ($this->index->getChildDefinitionsForFqn($parentFqn) as $fqn => $def) {
                    if (substr(strtolower($fqn), 0, $prefixLen) === $prefix && $def->isMember) {
>>>>>>> b1cc565d
                        $list->items[] = CompletionItemFactory::fromDefinition($def);
                    }
                }
            }

        } elseif (
            ParserHelpers\isConstantFetch($node)
            // Creation gets set in case of an instantiation (`new` expression)
            || ($creation = $node->parent) instanceof Node\Expression\ObjectCreationExpression
            || (($creation = $node) instanceof Node\Expression\ObjectCreationExpression)
        ) {
            // Class instantiations, function calls, constant fetches, class names
            //
            //    new MyCl|
            //    my_func|
            //    MY_CONS|
            //    MyCla|
            //    \MyCla|

            // The name Node under the cursor
            $nameNode = isset($creation) ? $creation->classTypeDesignator : $node;

            if ($nameNode instanceof Node\QualifiedName) {
                /** @var string The typed name. */
                $prefix = (string)PhpParser\ResolvedName::buildName($nameNode->nameParts, $nameNode->getFileContents());
            } else {
                $prefix = $nameNode->getText($node->getFileContents());
            }

            $namespaceNode = $node->getNamespaceDefinition();
            /** @var string The current namespace without a leading backslash. */
            $currentNamespace = $namespaceNode === null ? '' : $namespaceNode->name->getText();

            /** @var bool Whether the prefix is qualified (contains at least one backslash) */
            $isFullyQualified = false;

            /** @var bool Whether the prefix is qualified (contains at least one backslash) */
            $isQualified = false;

            if ($nameNode instanceof Node\QualifiedName) {
                $isFullyQualified = $nameNode->isFullyQualifiedName();
                $isQualified = $nameNode->isQualifiedName();
            }

            /** @var bool Whether we are in a new expression */
            $isCreation = isset($creation);

            /** @var array Import (use) tables */
            $importTables = $node->getImportTablesForCurrentScope();

            if ($isFullyQualified) {
                // \Prefix\Goes\Here| - Only return completions from the root namespace.
                /** @var $items \Generator|CompletionItem[] Generator yielding CompletionItems indexed by their FQN */
                $items = $this->getCompletionsForFqnPrefix($prefix, $isCreation, false);
            } else if ($isQualified) {
                // Prefix\Goes\Here|
                $items = $this->getPartiallyQualifiedCompletions(
                    $prefix,
                    $currentNamespace,
                    $importTables,
                    $isCreation
                );
            } else {
                // PrefixGoesHere|
                $items = $this->getUnqualifiedCompletions($prefix, $currentNamespace, $importTables, $isCreation);
            }

            $list->items = array_values(iterator_to_array($items));
            foreach ($list->items as $item) {
                // Remove ()
                if (is_string($item->insertText) && substr($item->insertText, strlen($item->insertText) - 2) === '()') {
                    $item->insertText = substr($item->insertText, 0, -2);
                }
            }

        }
        return $list;
    }

    private function getPartiallyQualifiedCompletions(
        string $prefix,
        string $currentNamespace,
        array $importTables,
        bool $requireCanBeInstantiated
    ): \Generator {
        // If the first part of the partially qualified name matches a namespace alias,
        // only definitions below that  alias can be completed.
        list($namespaceAliases,,) = $importTables;
        $prefixFirstPart = nameGetFirstPart($prefix);
        $foundAlias = $foundAliasFqn = null;
        foreach ($namespaceAliases as $alias => $aliasFqn) {
            if (strcasecmp($prefixFirstPart, $alias) === 0) {
                $foundAlias = $alias;
                $foundAliasFqn = (string)$aliasFqn;
                break;
            }
        }

        if ($foundAlias !== null) {
            yield from $this->getCompletionsFromAliasedNamespace(
                $prefix,
                $foundAlias,
                $foundAliasFqn,
                $requireCanBeInstantiated
            );
        } else {
            yield from $this->getCompletionsForFqnPrefix(
                nameConcat($currentNamespace, $prefix),
                $requireCanBeInstantiated,
                false
            );
        }
    }

    /**
     * Yields completions for non-qualified global names.
     *
     * Yields
     *  - Aliased classes
     *  - Completions from current namespace
     *  - Roamed completions from the global namespace (when not creating and not already in root NS)
     *  - PHP keywords (when not creating)
     *
     * @return \Generator|CompletionItem[]
     *   Yields CompletionItems
     */
    private function getUnqualifiedCompletions(
        string $prefix,
        string $currentNamespace,
        array $importTables,
        bool $requireCanBeInstantiated
    ): \Generator {
        // Aliases
        list($namespaceAliases,,) = $importTables;
        // use Foo\Bar
        yield from $this->getCompletionsForAliases(
            $prefix,
            $namespaceAliases,
            $requireCanBeInstantiated
        );

        // Completions from the current namespace
        yield from $this->getCompletionsForFqnPrefix(
            nameConcat($currentNamespace, $prefix),
            $requireCanBeInstantiated,
            false
        );

        if ($currentNamespace !== '' && $prefix === '') {
            // Get additional suggestions from the global namespace.
            // When completing e.g. for new |, suggest \DateTime
            yield from $this->getCompletionsForFqnPrefix('', $requireCanBeInstantiated, true);
        }

        if (!$requireCanBeInstantiated) {
            if ($currentNamespace !== '' && $prefix !== '') {
                // Roamed definitions (i.e. global constants and functions). The prefix is checked against '', since
                // in that case global completions have already been provided (including non-roamed definitions.)
                yield from $this->getRoamedCompletions($prefix);
            }

            // Lastly and least importantly, suggest keywords.
            yield from $this->getCompletionsForKeywords($prefix);
        }
    }

    /**
     * Gets completions for prefixes of fully qualified names in their parent namespace.
     *
     * @param string $prefix Prefix to complete for. Fully qualified.
     * @param bool $requireCanBeInstantiated If set, only return classes.
     * @param bool $insertFullyQualified If set, return completion with the leading \ inserted.
     * @return \Generator|CompletionItem[]
     *   Yields CompletionItems.
     */
    private function getCompletionsForFqnPrefix(
        string $prefix,
        bool $requireCanBeInstantiated,
        bool $insertFullyQualified
    ): \Generator {
        $namespace = nameGetParent($prefix);
        foreach ($this->index->getChildDefinitionsForFqn($namespace) as $fqn => $def) {
            if ($requireCanBeInstantiated && !$def->canBeInstantiated) {
                continue;
            }
            if (!nameStartsWith($fqn, $prefix)) {
                continue;
            }
            $completion = CompletionItemFactory::fromDefinition($def);
            if ($insertFullyQualified) {
                $completion->insertText =  '\\' . $fqn;
            }
            yield $fqn => $completion;
        }
    }

    /**
     * Gets completions for non-qualified names matching the start of an used class, function, or constant.
     *
     * @param string $prefix Non-qualified name being completed for
     * @param QualifiedName[] $aliases Array of alias FQNs indexed by the alias.
     * @return \Generator|CompletionItem[]
     *   Yields CompletionItems.
     */
    private function getCompletionsForAliases(
        string $prefix,
        array $aliases,
        bool $requireCanBeInstantiated
    ): \Generator {
        foreach ($aliases as $alias => $aliasFqn) {
            if (!nameStartsWith($alias, $prefix)) {
                continue;
            }
            $definition = $this->index->getDefinition((string)$aliasFqn);
            if ($definition) {
                if ($requireCanBeInstantiated && !$definition->canBeInstantiated) {
                    continue;
                }
                $completionItem = CompletionItemFactory::fromDefinition($definition);
                $completionItem->insertText = $alias;
                yield (string)$aliasFqn => $completionItem;
            }
        }
    }

    /**
     * Gets completions for partially qualified names, where the first part is matched by an alias.
     *
     * @return \Generator|CompletionItem[]
     *   Yields CompletionItems.
     */
    private function getCompletionsFromAliasedNamespace(
        string $prefix,
        string $alias,
        string $aliasFqn,
        bool $requireCanBeInstantiated
    ): \Generator {
        $prefixFirstPart = nameGetFirstPart($prefix);
        // Matched alias.
        $resolvedPrefix = nameConcat($aliasFqn, nameWithoutFirstPart($prefix));
        $completionItems = $this->getCompletionsForFqnPrefix(
            $resolvedPrefix,
            $requireCanBeInstantiated,
            false
        );
        // Convert FQNs in the CompletionItems so they are expressed in terms of the alias.
        foreach ($completionItems as $fqn => $completionItem) {
            /** @var string $fqn with the leading parts determined by the alias removed. Has the leading backslash. */
            $nameWithoutAliasedPart = substr($fqn, strlen($aliasFqn));
            $completionItem->insertText = $alias . $nameWithoutAliasedPart;
            yield $fqn => $completionItem;
        }
    }

    /**
     * Gets completions for globally defined functions and constants (i.e. symbols which may be used anywhere)
     *
     * @return \Generator|CompletionItem[]
     *   Yields CompletionItems.
     */
    private function getRoamedCompletions(string $prefix): \Generator
    {
        foreach ($this->index->getChildDefinitionsForFqn('') as $fqn => $def) {
            if (!$def->roamed || !nameStartsWith($fqn, $prefix)) {
                continue;
            }
            $completionItem = CompletionItemFactory::fromDefinition($def);
            // Second-guessing the user here - do not trust roaming to work. If the same symbol is
            // inserted in the current namespace, the code will stop working.
            $completionItem->insertText =  '\\' . $fqn;
            yield $fqn => $completionItem;
        }
    }

    /**
     * Completes PHP keywords.
     *
     * @return \Generator|CompletionItem[]
     *   Yields CompletionItems.
     */
    private function getCompletionsForKeywords(string $prefix): \Generator
    {
        foreach (self::KEYWORDS as $keyword) {
            if (nameStartsWith($keyword, $prefix)) {
                $item = new CompletionItem($keyword, CompletionItemKind::KEYWORD);
                $item->insertText = $keyword;
                yield $keyword => $item;
            }
        }
    }

    /**
     * Yields FQNs from an array along with the FQNs of all parent classes
     *
     * @param string[] $fqns
     * @return Generator
     */
    private function expandParentFqns(array $fqns) : Generator
    {
        foreach ($fqns as $fqn) {
            yield $fqn;
            $def = $this->index->getDefinition($fqn);
            if ($def !== null) {
                foreach ($def->getAncestorDefinitions($this->index) as $name => $def) {
                    yield $name;
                }
            }
        }
    }

    /**
     * Will walk the AST upwards until a function-like node is met
     * and at each level walk all previous siblings and their children to search for definitions
     * of that variable
     *
     * @param Node $node
     * @param string $namePrefix Prefix to filter
     * @return array <Node\Expr\Variable|Node\Param|Node\Expr\ClosureUse>
     */
    private function suggestVariablesAtNode(Node $node, string $namePrefix = ''): array
    {
        $vars = [];

        // Find variables in the node itself
        // When getting completion in the middle of a function, $node will be the function node
        // so we need to search it
        foreach ($this->findVariableDefinitionsInNode($node, $namePrefix) as $var) {
            // Only use the first definition
            if (!isset($vars[$var->name])) {
                $vars[$var->name] = $var;
            }
        }

        // Walk the AST upwards until a scope boundary is met
        $level = $node;
        while ($level && !($level instanceof PhpParser\FunctionLike)) {
            // Walk siblings before the node
            $sibling = $level;
            while ($sibling = $sibling->getPreviousSibling()) {
                // Collect all variables inside the sibling node
                foreach ($this->findVariableDefinitionsInNode($sibling, $namePrefix) as $var) {
                    $vars[$var->getName()] = $var;
                }
            }
            $level = $level->parent;
        }

        // If the traversal ended because a function was met,
        // also add its parameters and closure uses to the result list
        if ($level && $level instanceof PhpParser\FunctionLike && $level->parameters !== null) {
            foreach ($level->parameters->getValues() as $param) {
                $paramName = $param->getName();
                if (empty($namePrefix) || strpos($paramName, $namePrefix) !== false) {
                    $vars[$paramName] = $param;
                }
            }

            if ($level instanceof Node\Expression\AnonymousFunctionCreationExpression
                && $level->anonymousFunctionUseClause !== null
                && $level->anonymousFunctionUseClause->useVariableNameList !== null) {
                foreach ($level->anonymousFunctionUseClause->useVariableNameList->getValues() as $use) {
                    $useName = $use->getName();
                    if (empty($namePrefix) || strpos($useName, $namePrefix) !== false) {
                        $vars[$useName] = $use;
                    }
                }
            }
        }

        return array_values($vars);
    }

    /**
     * Searches the subnodes of a node for variable assignments
     *
     * @param Node $node
     * @param string $namePrefix Prefix to filter
     * @return Node\Expression\Variable[]
     */
    private function findVariableDefinitionsInNode(Node $node, string $namePrefix = ''): array
    {
        $vars = [];
        // If the child node is a variable assignment, save it

        $isAssignmentToVariable = function ($node) {
            return $node instanceof Node\Expression\AssignmentExpression;
        };

        if ($this->isAssignmentToVariableWithPrefix($node, $namePrefix)) {
            $vars[] = $node->leftOperand;
        } elseif ($node instanceof Node\ForeachKey || $node instanceof Node\ForeachValue) {
            foreach ($node->getDescendantNodes() as $descendantNode) {
                if ($descendantNode instanceof Node\Expression\Variable
                    && ($namePrefix === '' || strpos($descendantNode->getName(), $namePrefix) !== false)
                ) {
                    $vars[] = $descendantNode;
                }
            }
        } else {
            // Get all descendent variables, then filter to ones that start with $namePrefix.
            // Avoiding closure usage in tight loop
            foreach ($node->getDescendantNodes($isAssignmentToVariable) as $descendantNode) {
                if ($this->isAssignmentToVariableWithPrefix($descendantNode, $namePrefix)) {
                    $vars[] = $descendantNode->leftOperand;
                }
            }
        }

        return $vars;
    }

    private function isAssignmentToVariableWithPrefix(Node $node, string $namePrefix): bool
    {
        return $node instanceof Node\Expression\AssignmentExpression
            && $node->leftOperand instanceof Node\Expression\Variable
            && ($namePrefix === '' || strpos($node->leftOperand->getName(), $namePrefix) !== false);
    }
}<|MERGE_RESOLUTION|>--- conflicted
+++ resolved
@@ -247,8 +247,6 @@
             $fqns = FqnUtilities\getFqnsFromType(
                 $this->definitionResolver->resolveExpressionNodeToType($node->dereferencableExpression)
             );
-
-<<<<<<< HEAD
             $isInMethodDeclaration = null !== $node->getFirstAncestor(\Microsoft\PhpParser\Node\MethodDeclaration::class);
             // Add the object access operator to only get members of all parents
             $prefixes = [];
@@ -262,16 +260,6 @@
                     if (substr($fqn, 0, strlen($prefix)) === $prefix &&
                         $def->isMember &&
                         $def->isVisible($prefix, $prefixes[0], $isInMethodDeclaration)) {
-=======
-            // The FQNs of the symbol and its parents (eg the implemented interfaces)
-            foreach ($this->expandParentFqns($fqns) as $parentFqn) {
-                // Add the object access operator to only get members of all parents
-                $prefix = $parentFqn . '->';
-                $prefixLen = strlen($prefix);
-                // Collect fqn definitions
-                foreach ($this->index->getChildDefinitionsForFqn($parentFqn) as $fqn => $def) {
-                    if (substr($fqn, 0, $prefixLen) === $prefix && $def->isMember) {
->>>>>>> b1cc565d
                         $list->items[] = CompletionItemFactory::fromDefinition($def);
                     }
                 }
@@ -294,22 +282,6 @@
             $fqns = FqnUtilities\getFqnsFromType(
                 $classType = $this->definitionResolver->resolveExpressionNodeToType($scoped->scopeResolutionQualifier)
             );
-<<<<<<< HEAD
-            $isInMethodDeclaration = null !== $node->getFirstAncestor(\Microsoft\PhpParser\Node\MethodDeclaration::class);
-            // Append :: operator to only get static members of all parents
-            $prefixes = [];
-            foreach ($this->expandParentFqns($fqns) as $prefix) {
-                $prefixes[] = $prefix . '::';
-            }
-
-            // Collect all definitions that match any of the prefixes
-            foreach ($this->index->getDefinitions() as $fqn => $def) {
-                foreach ($prefixes as $prefix) {
-                    if (substr(strtolower($fqn), 0, strlen($prefix)) === strtolower($prefix) &&
-                        $def->isMember &&
-                        $def->isVisible($prefix, $prefixes[0], $isInMethodDeclaration)) {
-=======
-
             // The FQNs of the symbol and its parents (eg the implemented interfaces)
             foreach ($this->expandParentFqns($fqns) as $parentFqn) {
                 // Append :: operator to only get static members of all parents
@@ -318,7 +290,6 @@
                 // Collect fqn definitions
                 foreach ($this->index->getChildDefinitionsForFqn($parentFqn) as $fqn => $def) {
                     if (substr(strtolower($fqn), 0, $prefixLen) === $prefix && $def->isMember) {
->>>>>>> b1cc565d
                         $list->items[] = CompletionItemFactory::fromDefinition($def);
                     }
                 }
