<?php
declare(strict_types = 1);

namespace LanguageServer\Tests\Server\Workspace;

use LanguageServer\Tests\MockProtocolStream;
use LanguageServer\Tests\Server\ServerTestCase;
use LanguageServer\{Server, Client, LanguageClient, Project, PhpDocument};
use LanguageServer\Protocol\{
    TextDocumentItem,
    TextDocumentIdentifier,
    SymbolInformation,
    SymbolKind,
    DiagnosticSeverity,
    FormattingOptions,
    Location,
    Range,
    Position
};
use AdvancedJsonRpc\{Request as RequestBody, Response as ResponseBody};
use function LanguageServer\pathToUri;

class SymbolTest extends ServerTestCase
{
    public function testEmptyQueryReturnsAllSymbols()
    {
        // Request symbols
        $result = $this->workspace->symbol('')->wait();
        $referencesUri = pathToUri(realpath(__DIR__ . '/../../../fixtures/references.php'));
        // @codingStandardsIgnoreStart
        $this->assertEquals([
<<<<<<< HEAD
            new SymbolInformation('TestNamespace',          SymbolKind::NAMESPACE,  new Location($referencesUri, new Range(new Position(2, 10), new Position(2, 23))), ''),
=======
            new SymbolInformation('TestNamespace',      SymbolKind::NAMESPACE, new Location($referencesUri, new Range(new Position(2, 0), new Position(2, 24))), ''),
>>>>>>> 7f427a12
            // Namespaced
            new SymbolInformation('TEST_CONST',             SymbolKind::CONSTANT,    $this->getDefinitionLocation('TestNamespace\\TEST_CONST'),                    'TestNamespace'),
            new SymbolInformation('TestClass',              SymbolKind::CLASS_,      $this->getDefinitionLocation('TestNamespace\\TestClass'),                     'TestNamespace'),
            new SymbolInformation('TEST_CLASS_CONST',       SymbolKind::CONSTANT,    $this->getDefinitionLocation('TestNamespace\\TestClass::TEST_CLASS_CONST'),   'TestNamespace\\TestClass'),
            new SymbolInformation('staticTestProperty',     SymbolKind::PROPERTY,    $this->getDefinitionLocation('TestNamespace\\TestClass::staticTestProperty'), 'TestNamespace\\TestClass'),
            new SymbolInformation('testProperty',           SymbolKind::PROPERTY,    $this->getDefinitionLocation('TestNamespace\\TestClass::testProperty'),       'TestNamespace\\TestClass'),
            new SymbolInformation('staticTestMethod',       SymbolKind::METHOD,      $this->getDefinitionLocation('TestNamespace\\TestClass::staticTestMethod()'), 'TestNamespace\\TestClass'),
            new SymbolInformation('testMethod',             SymbolKind::METHOD,      $this->getDefinitionLocation('TestNamespace\\TestClass::testMethod()'),       'TestNamespace\\TestClass'),
            new SymbolInformation('TestTrait',              SymbolKind::CLASS_,      $this->getDefinitionLocation('TestNamespace\\TestTrait'),                     'TestNamespace'),
            new SymbolInformation('TestInterface',          SymbolKind::INTERFACE,   $this->getDefinitionLocation('TestNamespace\\TestInterface'),                 'TestNamespace'),
            new SymbolInformation('test_function',          SymbolKind::FUNCTION,    $this->getDefinitionLocation('TestNamespace\\test_function()'),               'TestNamespace'),
            new SymbolInformation('ChildClass',             SymbolKind::CLASS_,      $this->getDefinitionLocation('TestNamespace\\ChildClass'),                    'TestNamespace'),
            new SymbolInformation('Example',                SymbolKind::CLASS_,      $this->getDefinitionLocation('TestNamespace\\Example'),                       'TestNamespace'),
            new SymbolInformation('__construct',            SymbolKind::CONSTRUCTOR, $this->getDefinitionLocation('TestNamespace\\Example::__construct'),          'TestNamespace\\Example'),
            new SymbolInformation('__destruct',             SymbolKind::CONSTRUCTOR, $this->getDefinitionLocation('TestNamespace\\Example::__destruct'),           'TestNamespace\\Example'),
            new SymbolInformation('whatever',               SymbolKind::FUNCTION,    $this->getDefinitionLocation('TestNamespace\\whatever()'),                    'TestNamespace'),
            // Global
            new SymbolInformation('TEST_CONST',             SymbolKind::CONSTANT,    $this->getDefinitionLocation('TEST_CONST'),                                   ''),
            new SymbolInformation('TestClass',              SymbolKind::CLASS_,      $this->getDefinitionLocation('TestClass'),                                    ''),
            new SymbolInformation('TEST_CLASS_CONST',       SymbolKind::CONSTANT,    $this->getDefinitionLocation('TestClass::TEST_CLASS_CONST'),                  'TestClass'),
            new SymbolInformation('staticTestProperty',     SymbolKind::PROPERTY,    $this->getDefinitionLocation('TestClass::staticTestProperty'),                'TestClass'),
            new SymbolInformation('testProperty',           SymbolKind::PROPERTY,    $this->getDefinitionLocation('TestClass::testProperty'),                      'TestClass'),
            new SymbolInformation('staticTestMethod',       SymbolKind::METHOD,      $this->getDefinitionLocation('TestClass::staticTestMethod()'),                'TestClass'),
            new SymbolInformation('testMethod',             SymbolKind::METHOD,      $this->getDefinitionLocation('TestClass::testMethod()'),                      'TestClass'),
            new SymbolInformation('TestTrait',              SymbolKind::CLASS_,      $this->getDefinitionLocation('TestTrait'),                                    ''),
            new SymbolInformation('TestInterface',          SymbolKind::INTERFACE,   $this->getDefinitionLocation('TestInterface'),                                ''),
            new SymbolInformation('test_function',          SymbolKind::FUNCTION,    $this->getDefinitionLocation('test_function()'),                              ''),
            new SymbolInformation('ChildClass',             SymbolKind::CLASS_,      $this->getDefinitionLocation('ChildClass'),                                   ''),
            new SymbolInformation('TEST_DEFINE_CONSTANT',   SymbolKind::CONSTANT,    $this->getDefinitionLocation('TEST_DEFINE_CONSTANT'),                         ''),
            new SymbolInformation('whatever',               SymbolKind::FUNCTION,    $this->getDefinitionLocation('whatever()'),                                   ''),

            new SymbolInformation('SecondTestNamespace',    SymbolKind::NAMESPACE,   $this->getDefinitionLocation('SecondTestNamespace'),                          '')
        ], $result);
        // @codingStandardsIgnoreEnd
    }

    public function testQueryFiltersResults()
    {
        // Request symbols
        $result = $this->workspace->symbol('testmethod')->wait();
        // @codingStandardsIgnoreStart
        $this->assertEquals([
            new SymbolInformation('staticTestMethod',   SymbolKind::METHOD,    $this->getDefinitionLocation('TestNamespace\\TestClass::staticTestMethod()'), 'TestNamespace\\TestClass'),
            new SymbolInformation('testMethod',         SymbolKind::METHOD,    $this->getDefinitionLocation('TestNamespace\\TestClass::testMethod()'),       'TestNamespace\\TestClass'),
            new SymbolInformation('staticTestMethod',   SymbolKind::METHOD,    $this->getDefinitionLocation('TestClass::staticTestMethod()'),                'TestClass'),
            new SymbolInformation('testMethod',         SymbolKind::METHOD,    $this->getDefinitionLocation('TestClass::testMethod()'),                      'TestClass')
        ], $result);
        // @codingStandardsIgnoreEnd
    }
}<|MERGE_RESOLUTION|>--- conflicted
+++ resolved
@@ -29,11 +29,7 @@
         $referencesUri = pathToUri(realpath(__DIR__ . '/../../../fixtures/references.php'));
         // @codingStandardsIgnoreStart
         $this->assertEquals([
-<<<<<<< HEAD
-            new SymbolInformation('TestNamespace',          SymbolKind::NAMESPACE,  new Location($referencesUri, new Range(new Position(2, 10), new Position(2, 23))), ''),
-=======
             new SymbolInformation('TestNamespace',      SymbolKind::NAMESPACE, new Location($referencesUri, new Range(new Position(2, 0), new Position(2, 24))), ''),
->>>>>>> 7f427a12
             // Namespaced
             new SymbolInformation('TEST_CONST',             SymbolKind::CONSTANT,    $this->getDefinitionLocation('TestNamespace\\TEST_CONST'),                    'TestNamespace'),
             new SymbolInformation('TestClass',              SymbolKind::CLASS_,      $this->getDefinitionLocation('TestNamespace\\TestClass'),                     'TestNamespace'),
