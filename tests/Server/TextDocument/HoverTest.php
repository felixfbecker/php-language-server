<?php
declare(strict_types = 1);

namespace LanguageServer\Tests\Server\TextDocument;

use LanguageServer\Tests\MockProtocolStream;
use LanguageServer\Tests\Server\ServerTestCase;
use LanguageServer\{Server, LanguageClient, Project};
use LanguageServer\Protocol\{TextDocumentIdentifier, Position, Range, Hover, MarkedString};
use function LanguageServer\pathToUri;

class HoverTest extends ServerTestCase
{
    public function testHoverForClassLike()
    {
        // $obj = new TestClass();
        // Get hover for TestClass
        $reference = $this->getReferenceLocations('TestClass')[0];
        $result = $this->textDocument->hover(
            new TextDocumentIdentifier($reference->uri),
            $reference->range->start
        )->wait();
        $this->assertEquals(new Hover([
            new MarkedString('php', "<?php\nclass TestClass implements TestInterface"),
            'Pariatur ut laborum tempor voluptate consequat ea deserunt.' . "\n\n" .
            'Deserunt enim minim sunt sint ea nisi. Deserunt excepteur tempor id nostrud' . "\n" .
            'laboris commodo ad commodo velit mollit qui non officia id. Nulla duis veniam' . "\n" .
            'veniam officia deserunt et non dolore mollit ea quis eiusmod sit non. Occaecat' . "\n" .
            'consequat sunt culpa exercitation pariatur id reprehenderit nisi incididunt Lorem' . "\n" .
            'sint. Officia culpa pariatur laborum nostrud cupidatat consequat mollit.'
        ], $reference->range), $result);
    }

    public function testHoverForClassLikeDefinition()
    {
        // class TestClass implements TestInterface
        // Get hover for TestClass
        $definition = $this->getDefinitionLocation('TestClass');
        $result = $this->textDocument->hover(
            new TextDocumentIdentifier($definition->uri),
            $definition->range->start
        )->wait();
        $this->assertEquals(new Hover([
            new MarkedString('php', "<?php\nclass TestClass implements TestInterface"),
            'Pariatur ut laborum tempor voluptate consequat ea deserunt.' . "\n\n" .
            'Deserunt enim minim sunt sint ea nisi. Deserunt excepteur tempor id nostrud' . "\n" .
            'laboris commodo ad commodo velit mollit qui non officia id. Nulla duis veniam' . "\n" .
            'veniam officia deserunt et non dolore mollit ea quis eiusmod sit non. Occaecat' . "\n" .
            'consequat sunt culpa exercitation pariatur id reprehenderit nisi incididunt Lorem' . "\n" .
            'sint. Officia culpa pariatur laborum nostrud cupidatat consequat mollit.'
        ], $definition->range), $result);
    }

    public function testHoverForMethod()
    {
        // $obj->testMethod();
        // Get hover for testMethod
        $reference = $this->getReferenceLocations('TestClass::testMethod()')[0];
        $result = $this->textDocument->hover(
            new TextDocumentIdentifier($reference->uri),
            $reference->range->end
        )->wait();
        $this->assertEquals(new Hover([
            new MarkedString('php', "<?php\npublic function testMethod(\$testParameter): TestInterface"),
            'Non culpa nostrud mollit esse sunt laboris in irure ullamco cupidatat amet.'
        ], $reference->range), $result);
    }

    public function testHoverForProperty()
    {
        // echo $obj->testProperty;
        // Get hover for testProperty
        $reference = $this->getReferenceLocations('TestClass::testProperty')[0];
        $result = $this->textDocument->hover(
            new TextDocumentIdentifier($reference->uri),
            $reference->range->end
        )->wait();
        $this->assertEquals(new Hover([
            new MarkedString('php', "<?php\npublic \$testProperty;"),
            'Reprehenderit magna velit mollit ipsum do.'
        ], $reference->range), $result);
    }

    public function testHoverForStaticMethod()
    {
        // TestClass::staticTestMethod();
        // Get hover for staticTestMethod
        $reference = $this->getReferenceLocations('TestClass::staticTestMethod()')[0];
        $result = $this->textDocument->hover(
            new TextDocumentIdentifier($reference->uri),
            $reference->range->end
        )->wait();
        $this->assertEquals(new Hover([
            new MarkedString('php', "<?php\npublic static function staticTestMethod()"),
            'Do magna consequat veniam minim proident eiusmod incididunt aute proident.'
        ], $reference->range), $result);
    }

    public function testHoverForStaticProperty()
    {
        // echo TestClass::staticTestProperty;
        // Get hover for staticTestProperty
        $reference = $this->getReferenceLocations('TestClass::staticTestProperty')[0];
        $result = $this->textDocument->hover(
            new TextDocumentIdentifier($reference->uri),
            $reference->range->end
        )->wait();
        $this->assertEquals(new Hover([
            new MarkedString('php', "<?php\npublic static \$staticTestProperty;"),
            'Lorem excepteur officia sit anim velit veniam enim.'
        ], $reference->range), $result);
    }

    public function testHoverForClassConstant()
    {
        // echo TestClass::TEST_CLASS_CONST;
        // Get hover for TEST_CLASS_CONST
        $reference = $this->getReferenceLocations('TestClass::TEST_CLASS_CONST')[0];
        $result = $this->textDocument->hover(
            new TextDocumentIdentifier($reference->uri),
            $reference->range->end
        )->wait();
        $this->assertEquals(new Hover([
            new MarkedString('php', "<?php\nconst TEST_CLASS_CONST = 123;"),
            'Anim labore veniam consectetur laboris minim quis aute aute esse nulla ad.'
        ], $reference->range), $result);
    }

    public function testHoverForFunction()
    {
        // test_function();
        // Get hover for test_function
        $reference = $this->getReferenceLocations('test_function()')[0];
        $result = $this->textDocument->hover(
            new TextDocumentIdentifier($reference->uri),
            $reference->range->end
        )->wait();
        $this->assertEquals(new Hover([
            new MarkedString('php', "<?php\nfunction test_function()"),
            'Officia aliquip adipisicing et nulla et laboris dolore labore.'
        ], $reference->range), $result);
    }

    public function testHoverForConstant()
    {
        // echo TEST_CONST;
        // Get hover for TEST_CONST
        $reference = $this->getReferenceLocations('TEST_CONST')[0];
        $result = $this->textDocument->hover(
            new TextDocumentIdentifier($reference->uri),
            $reference->range->end
        )->wait();
        $this->assertEquals(new Hover([
            new MarkedString('php', "<?php\nconst TEST_CONST = 123;"),
            'Esse commodo excepteur pariatur Lorem est aute incididunt reprehenderit.'
        ], $reference->range), $result);
    }

    public function testHoverForGlobalConstant()
    {
        // print TEST_DEFINE_CONSTANT ? 'true' : 'false';
        // Get hover for TEST_DEFINE_CONSTANT
        $reference = $this->getReferenceLocations('TEST_DEFINE_CONSTANT')[0];
        $result = $this->textDocument->hover(
            new TextDocumentIdentifier($reference->uri),
            $reference->range->end
        )->wait();
<<<<<<< HEAD
        $this->assertEquals(new Hover([
            new MarkedString('php', "<?php\n\\define('TEST_DEFINE_CONSTANT', \\false);"),
=======
        // TODO - should pretty print with fqns, like \define, \false. Not yet supported by tolerant-php-parser
        $this->assertEquals(new Hover([
            new MarkedString('php', "<?php\ndefine('TEST_DEFINE_CONSTANT', false)"),
>>>>>>> 7f427a12
            'Lorem ipsum dolor sit amet, consectetur.'
        ], $reference->range), $result);
    }

    public function testHoverForVariable()
    {
        // echo $var;
        // Get hover for $var
        $uri = pathToUri(realpath(__DIR__ . '/../../../fixtures/references.php'));
        $result = $this->textDocument->hover(new TextDocumentIdentifier($uri), new Position(13, 7))->wait();
        $this->assertEquals(new Hover(
            [new MarkedString('php', "<?php\n\$var = 123")],
            new Range(new Position(13, 5), new Position(13, 9))
        ), $result);
    }

    public function testHoverForParam()
    {
        // echo $param;
        // Get hover for $param
        $uri = pathToUri(realpath(__DIR__ . '/../../../fixtures/references.php'));
        $result = $this->textDocument->hover(new TextDocumentIdentifier($uri), new Position(22, 11))->wait();
        $this->assertEquals(new Hover(
            [
                new MarkedString('php', "<?php\nTestClass \$param"),
                'Adipisicing non non cillum sint incididunt cillum enim mollit.'
            ],
            new Range(new Position(22, 9), new Position(22, 15))
        ), $result);
    }

    public function testHoverForThis()
    {
        // $this;
        // Get hover for $this
        $uri = pathToUri(realpath(__DIR__ . '/../../../fixtures/global_symbols.php'));
        $result = $this->textDocument->hover(new TextDocumentIdentifier($uri), new Position(59, 11))->wait();
        $this->assertEquals(new Hover([
            new MarkedString('php', "<?php\nclass TestClass implements TestInterface"),
            'Pariatur ut laborum tempor voluptate consequat ea deserunt.' . "\n\n" .
            'Deserunt enim minim sunt sint ea nisi. Deserunt excepteur tempor id nostrud' . "\n" .
            'laboris commodo ad commodo velit mollit qui non officia id. Nulla duis veniam' . "\n" .
            'veniam officia deserunt et non dolore mollit ea quis eiusmod sit non. Occaecat' . "\n" .
            'consequat sunt culpa exercitation pariatur id reprehenderit nisi incididunt Lorem' . "\n" .
            'sint. Officia culpa pariatur laborum nostrud cupidatat consequat mollit.'
        ], new Range(new Position(59, 8), new Position(59, 13))), $result);
    }
}<|MERGE_RESOLUTION|>--- conflicted
+++ resolved
@@ -165,14 +165,9 @@
             new TextDocumentIdentifier($reference->uri),
             $reference->range->end
         )->wait();
-<<<<<<< HEAD
-        $this->assertEquals(new Hover([
-            new MarkedString('php', "<?php\n\\define('TEST_DEFINE_CONSTANT', \\false);"),
-=======
         // TODO - should pretty print with fqns, like \define, \false. Not yet supported by tolerant-php-parser
         $this->assertEquals(new Hover([
             new MarkedString('php', "<?php\ndefine('TEST_DEFINE_CONSTANT', false)"),
->>>>>>> 7f427a12
             'Lorem ipsum dolor sit amet, consectetur.'
         ], $reference->range), $result);
     }
