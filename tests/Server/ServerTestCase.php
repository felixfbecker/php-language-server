--- conflicted
+++ resolved
@@ -5,21 +5,12 @@
 
 use PHPUnit\Framework\TestCase;
 use LanguageServer\Tests\MockProtocolStream;
-<<<<<<< HEAD
-use LanguageServer\{Server, LanguageClient, PhpDocumentLoader, DefinitionResolver, Options, Indexer};
-use LanguageServer\Index\{ProjectIndex, StubsIndex, GlobalIndex, DependenciesIndex, Index};
-use LanguageServer\ContentRetriever\FileSystemContentRetriever;
-use LanguageServer\Protocol\{Position, Location, Range, ClientCapabilities};
-use LanguageServer\FilesFinder\FileSystemFilesFinder;
-use LanguageServer\Cache\FileSystemCache;
-=======
 use LanguageServer\{
     Server, LanguageClient, PhpDocumentLoader, DefinitionResolver
 };
 use LanguageServer\Index\{ProjectIndex, DependenciesIndex, Index};
 use LanguageServer\ContentRetriever\FileSystemContentRetriever;
 use LanguageServer\Protocol\{Position, Location, Range};
->>>>>>> b4b4a2ff
 use function LanguageServer\pathToUri;
 
 abstract class ServerTestCase extends TestCase
@@ -55,22 +46,16 @@
 
     public function setUp()
     {
-        $sourceIndex        = new Index;
-        $dependenciesIndex  = new DependenciesIndex;
-        $projectIndex = new ProjectIndex($sourceIndex, $dependenciesIndex);
+        $sourceIndex       = new Index;
+        $dependenciesIndex = new DependenciesIndex;
+        $projectIndex      = new ProjectIndex($sourceIndex, $dependenciesIndex);
         $projectIndex->setComplete();
-
-        $rootPath    = realpath(__DIR__ . '/../../fixtures/');
-        $options     = new Options;
-        $filesFinder = new FileSystemFilesFinder;
-        $cache       = new FileSystemCache;
 
         $definitionResolver   = new DefinitionResolver($projectIndex);
         $client               = new LanguageClient(new MockProtocolStream, new MockProtocolStream);
         $this->documentLoader = new PhpDocumentLoader(new FileSystemContentRetriever, $projectIndex, $definitionResolver);
         $this->textDocument   = new Server\TextDocument($this->documentLoader, $definitionResolver, $client, $projectIndex);
-        $indexer              = new Indexer($filesFinder, $rootPath, $client, $cache, $dependenciesIndex, $sourceIndex, $this->documentLoader, null, null, $options);
-        $this->workspace      = new Server\Workspace($client, $projectIndex, $dependenciesIndex, $sourceIndex, null, $this->documentLoader, null, $indexer, $options);
+        $this->workspace      = new Server\Workspace($client, $projectIndex, $dependenciesIndex, $sourceIndex, null, $this->documentLoader);
 
         $globalSymbolsUri    = pathToUri(realpath(__DIR__ . '/../../fixtures/global_symbols.php'));
         $globalReferencesUri = pathToUri(realpath(__DIR__ . '/../../fixtures/global_references.php'));
