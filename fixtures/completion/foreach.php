--- conflicted
+++ resolved
@@ -36,8 +36,7 @@
     $
 }
 
-<<<<<<< HEAD
-foreach ($unknownArray as $unknown) {
+foreach ($unknownArray as $member->access => $unknown) {
     $unkno
 }
 
@@ -45,8 +44,4 @@
 }
 
 foreach ($loop->getArray() as $loop) {
-}
-=======
-foreach ($unknownArray as $member->access => $unknown) {
-    $unkno
->>>>>>> 1cfba8b6
+}